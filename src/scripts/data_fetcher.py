--- conflicted
+++ resolved
@@ -443,7 +443,6 @@
         self.checkpoint_manager.save_overall_checkpoint()
         return True
 
-<<<<<<< HEAD
     def load_catcher_framing_csv(self, csv_path=None):
         """Load catcher framing metrics from a CSV into the database."""
         if csv_path is None:
@@ -511,37 +510,6 @@
         if success:
             logger.info(f"Stored {len(df)} rows to 'game_catchers'.")
         return success
-=======
-    def fetch_daily_lineups_for_date(self, date_obj):
-        """Fetch starting lineups for a specific date and store them."""
-        date_str = date_obj.strftime("%Y-%m-%d")
-        logger.info(f"Fetching daily lineups for {date_str}...")
-        try:
-            df = scrape_daily_lineups(date_str)
-            if df is None or df.empty:
-                logger.info(f"No lineup data for {date_str}")
-                return True
-            success = store_data_to_sql(df, 'daily_lineups', self.db_path, if_exists='append')
-            if success:
-                logger.info(f"Stored {len(df)} lineup rows for {date_str}")
-            else:
-                logger.error(f"Failed storing lineup data for {date_str}")
-            return success
-        except Exception as e:
-            logger.error(f"Error fetching/storing lineups for {date_str}: {e}")
-            logger.error(traceback.format_exc())
-            return False
-
-    def fetch_daily_lineups_range(self, start_date, end_date):
-        """Fetch lineups for each date in a range."""
-        current = start_date
-        overall_success = True
-        while current <= end_date:
-            if not self.fetch_daily_lineups_for_date(current):
-                overall_success = False
-            current += timedelta(days=1)
-        return overall_success
->>>>>>> c7c5a247
 
     # --- run Method (Identical - calls modified fetch methods) ---
     def run(self):
