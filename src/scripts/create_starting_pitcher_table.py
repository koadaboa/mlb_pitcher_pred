import logging
from collections import defaultdict
import sqlite3
from pathlib import Path

import numpy as np
import pandas as pd

from src.utils import DBConnection, setup_logger
try:
    from src.config import (
        DBConfig,
        LogConfig,
        STATCAST_PITCHERS_TABLE,
        STATCAST_STARTING_PITCHERS_TABLE,
    )
except Exception:  # pragma: no cover - fallback for standalone execution
    class DBConfig:
        PATH = Path("data/pitcher_stats.db")

    class LogConfig:
        LOG_DIR = Path("logs")
        LOG_DIR.mkdir(parents=True, exist_ok=True)

    STATCAST_PITCHERS_TABLE = "statcast_pitchers"
    STATCAST_STARTING_PITCHERS_TABLE = "statcast_starting_pitchers"

STARTERS_TABLE = STATCAST_STARTING_PITCHERS_TABLE
PITCHERS_TABLE = STATCAST_PITCHERS_TABLE
CHUNK_SIZE = 500_000

logger = setup_logger(
    "create_starting_pitcher_table",
    LogConfig.LOG_DIR / "create_starting_pitcher_table.log",
)

def get_candidate_starters(conn: sqlite3.Connection) -> pd.DataFrame:
    """Return DataFrame of first pitchers appearing for each team in inning 1."""
    query = f"""
    WITH pitch_team AS (
        SELECT
            game_pk,
            game_date,
            CASE WHEN inning_topbot = 'Top' THEN home_team ELSE away_team END AS pitching_team,
            CASE WHEN inning_topbot = 'Top' THEN away_team ELSE home_team END AS opponent_team,
            pitcher AS pitcher_id,
            inning,
            at_bat_number,
            pitch_number
        FROM {PITCHERS_TABLE}
    ), ranked AS (
        SELECT *,
            ROW_NUMBER() OVER (
                PARTITION BY game_pk, pitching_team
                ORDER BY inning, at_bat_number, pitch_number
            ) AS rn
        FROM pitch_team
    )
    SELECT game_pk, game_date, pitching_team, opponent_team, pitcher_id
    FROM ranked
    WHERE rn = 1 AND inning = 1
    """
    return pd.read_sql_query(query, conn)


def load_pitch_data(conn: sqlite3.Connection, starters: pd.DataFrame) -> pd.DataFrame:
    """Load statcast data only for candidate starters using chunked reads."""
    starter_keys = set(zip(starters.game_pk, starters.pitcher_id))
    cols = [
        "game_pk",
        "game_date",
        "pitcher",
        "at_bat_number",
        "pitch_number",
        "pitch_type",
        "pitch_name",
        "description",
        "events",
        "zone",
        "release_speed",
        "pfx_x",
        "pfx_z",
        "plate_x",
        "plate_z",
        "release_pos_x",
        "release_pos_y",
        "release_pos_z",
        "release_extension",
        "sz_top",
        "sz_bot",
        "spin_axis",
        "release_spin_rate",
        "effective_speed",
        "n_thruorder_pitcher",
        "pitcher_days_since_prev_game",
        "balls",
        "strikes",
        "outs_when_up",
        "inning",
        "p_throws",
        "stand",
    ]
    query = f"SELECT {', '.join(cols)} FROM {PITCHERS_TABLE}"
    chunks = []
    for chunk in pd.read_sql_query(query, conn, chunksize=CHUNK_SIZE):
        keys = list(zip(chunk.game_pk, chunk.pitcher))
        mask = [k in starter_keys for k in keys]
        filtered = chunk.loc[mask]
        if not filtered.empty:
            chunks.append(filtered)
    if not chunks:
        return pd.DataFrame(columns=cols)
    return pd.concat(chunks, ignore_index=True)


def aggregate_starting_pitchers(df: pd.DataFrame) -> pd.DataFrame:
    """Aggregate pitch-level data to game-level starting pitcher stats."""
    if df.empty:
        return df

    df = df.copy()
    df["handedness_matchup"] = (
        df["p_throws"].str.upper().str[0] + "_vs_" + df["stand"].str.upper().str[0]
    )

    group_cols = ["game_pk", "pitcher"]

    agg_map = {
        "release_speed": ["mean", "std", "min", "max"],
        "pfx_x": ["mean", "std", "min", "max"],
        "pfx_z": ["mean", "std", "min", "max"],
        "plate_x": ["mean", "std"],
        "plate_z": ["mean", "std"],
        "release_pos_x": ["mean", "std"],
        "release_pos_z": ["mean", "std"],
        "release_pos_y": ["mean", "std"],
        "release_extension": ["mean", "std"],
        "sz_top": ["mean"],
        "sz_bot": ["mean"],
        "spin_axis": ["mean", "std"],
        "release_spin_rate": ["mean", "std"],
        "effective_speed": ["mean", "std"],
        "n_thruorder_pitcher": ["max"],
        "pitcher_days_since_prev_game": ["mean"],
        "balls": ["mean"],
        "strikes": ["mean"],
        "outs_when_up": ["mean"],
        "inning": ["max"],
    }

    agg_df = df.groupby(group_cols).agg(agg_map)
    agg_df.columns = ["_".join(col) for col in agg_df.columns]

    agg_df["total_pitches"] = df.groupby(group_cols).size().astype(int)

    # pitch type distribution
    pitch_dist = (
        df.groupby(group_cols)["pitch_type"]
        .value_counts(normalize=True)
        .unstack(fill_value=0)
    )
    pitch_dist.columns = [f"pitch_type_{c}" for c in pitch_dist.columns]
    agg_df = agg_df.join(pitch_dist, how="left")

    # whiff rate and called strike rate
    desc_grp = df.groupby(group_cols)["description"]
    whiff_rate = desc_grp.apply(lambda x: (x == "swinging_strike").mean())
    called_rate = desc_grp.apply(lambda x: (x == "called_strike").mean())
    csw_rate = desc_grp.apply(
        lambda x: x.isin(["called_strike", "swinging_strike"]).mean()
    )
    agg_df = agg_df.join(
        whiff_rate.rename("whiff_rate"),
        how="left",
    ).join(
        called_rate.rename("called_strike_rate"),
        how="left",
    ).join(
        csw_rate.rename("csw_rate"),
        how="left",
    )

    # first pitch strike rate
    fps = df[df["pitch_number"] == 1]
    fps_rate = fps.groupby(group_cols)["description"].apply(
        lambda x: x.isin(["called_strike", "swinging_strike"]).mean()
    )
    agg_df = agg_df.join(fps_rate.rename("first_pitch_strike_rate"), how="left")

    # strikeout count
    if "events" in df.columns:
        strikeouts = (
            df.groupby(group_cols)["events"]
            .apply(lambda x: x.str.contains("strikeout", case=False, na=False).sum())
            .rename("strikeouts")
        )
        agg_df = agg_df.join(strikeouts, how="left")

    # zone distribution if available
    if "zone" in df.columns:
        zone_dist = (
            df.groupby(group_cols)["zone"].value_counts(normalize=True).unstack(fill_value=0)
        )
        zone_dist.columns = [f"zone_{c}" for c in zone_dist.columns]
        agg_df = agg_df.join(zone_dist, how="left")

    # handedness matchup distribution
    hm_dist = (
        df.groupby(group_cols)["handedness_matchup"]
        .value_counts(normalize=True)
        .unstack(fill_value=0)
    )
    hm_dist.columns = [f"matchup_{c}" for c in hm_dist.columns]
    agg_df = agg_df.join(hm_dist, how="left")

    agg_df = agg_df.reset_index()
    return agg_df


def handle_missing_values(df: pd.DataFrame) -> pd.DataFrame:
    """Drop high-NaN columns, log missingness, and impute remaining values."""
    if df.empty:
        return df

    nan_pct = df.isna().mean()

    try:
        nan_pct.to_csv("nan_percentages.csv")
    except Exception as exc:  # pragma: no cover - logging only
        logger.warning("Could not write nan_percentages.csv: %s", exc)

    nan_pct[(nan_pct >= 0.15) & (nan_pct <= 0.5)].to_csv(
        "nan_log_starting_pitchers.csv"
    )


    drop_cols = nan_pct[nan_pct > 0.25].index.tolist()
    if drop_cols:
        logger.info("Dropping columns due to missingness: %s", drop_cols)
        df = df.drop(columns=drop_cols)

    # Impute remaining
    count_like = [
        c
        for c in df.columns
        if any(
            c.startswith(prefix)
            for prefix in [
                "n_thruorder_pitcher",
                "balls",
                "strikes",
                "outs_when_up",
                "total_pitches",
            ]
        )
    ]
    for col in df.columns:
        if col in count_like:
            df[col] = df[col].fillna(0)
        else:
            mean_val = df[col].mean()
            df[col] = df[col].fillna(mean_val)
    return df


def main(db_path: Path = DBConfig.PATH) -> None:
    """Build or replace the aggregated starting pitcher table."""
    logger.info("Loading candidate starting pitchers")
    with DBConnection(db_path) as conn:
        starters = get_candidate_starters(conn)
        if starters.empty:
            logger.warning("No candidate starters found")
            return
        logger.info("Found %d candidate starters", len(starters))
        pitch_df = load_pitch_data(conn, starters)
        if pitch_df.empty:
            logger.warning("No pitch data loaded for starters")
            return
        agg_df = aggregate_starting_pitchers(pitch_df)

        # Filter by pitch count and optional quality metric
        agg_df = agg_df[agg_df["total_pitches"] >= 50]
        if "n_thruorder_pitcher_max" in agg_df.columns:
            agg_df = agg_df[agg_df["n_thruorder_pitcher_max"] >= 1.5]

        agg_df = agg_df.merge(
            starters,
<<<<<<< HEAD
            left_on=["game_pk", "pitcher"],
            right_on=["game_pk", "pitcher_id"],
=======
            left_on=["game_date", "pitcher"],
            right_on=["game_date", "pitcher_id"],
>>>>>>> c12ccb65
            how="left",
        ).drop(columns=["pitcher_id"])

        agg_df = handle_missing_values(agg_df)
        agg_df.to_sql(STARTERS_TABLE, conn, if_exists="replace", index=False)
        logger.info("Wrote %d rows to %s", len(agg_df), STARTERS_TABLE)


if __name__ == "__main__":
    main()<|MERGE_RESOLUTION|>--- conflicted
+++ resolved
@@ -285,13 +285,8 @@
 
         agg_df = agg_df.merge(
             starters,
-<<<<<<< HEAD
             left_on=["game_pk", "pitcher"],
             right_on=["game_pk", "pitcher_id"],
-=======
-            left_on=["game_date", "pitcher"],
-            right_on=["game_date", "pitcher_id"],
->>>>>>> c12ccb65
             how="left",
         ).drop(columns=["pitcher_id"])
 
