import logging
from collections import defaultdict
import sqlite3
from pathlib import Path

import numpy as np
import pandas as pd

from src.utils import DBConnection, setup_logger
try:
    from src.config import DBConfig, LogConfig
except Exception:  # pragma: no cover - fallback for standalone execution
    class DBConfig:
        PATH = Path("data/pitcher_stats.db")
    class LogConfig:
        LOG_DIR = Path("logs")
        LOG_DIR.mkdir(parents=True, exist_ok=True)

STARTERS_TABLE = "game_level_starting_pitchers"
PITCHERS_TABLE = "statcast_pitchers"
CHUNK_SIZE = 500_000

logger = setup_logger(
    "create_starting_pitcher_table",
    LogConfig.LOG_DIR / "create_starting_pitcher_table.log",
)


def get_candidate_starters(conn: sqlite3.Connection) -> pd.DataFrame:
    """Return DataFrame of first pitchers appearing for each team in inning 1."""
    query = f"""
    WITH pitch_team AS (
        SELECT
            game_pk,
            game_date,
            CASE WHEN inning_topbot = 'Top' THEN home_team ELSE away_team END AS pitching_team,
            CASE WHEN inning_topbot = 'Top' THEN away_team ELSE home_team END AS opponent_team,
            pitcher AS pitcher_id,
            inning,
            at_bat_number,
            pitch_number
        FROM {PITCHERS_TABLE}
    ), ranked AS (
        SELECT *,
            ROW_NUMBER() OVER (
                PARTITION BY game_pk, pitching_team
                ORDER BY inning, at_bat_number, pitch_number
            ) AS rn
        FROM pitch_team
    )
    SELECT game_pk, game_date, pitching_team, opponent_team, pitcher_id
    FROM ranked
    WHERE rn = 1 AND inning = 1
    """
    return pd.read_sql_query(query, conn)


def load_pitch_data(conn: sqlite3.Connection, starters: pd.DataFrame) -> pd.DataFrame:
    """Load statcast data only for candidate starters using chunked reads."""
    starter_keys = set(zip(starters.game_pk, starters.pitcher_id))
    cols = [
        "game_pk",
        "game_date",
        "pitcher",
        "release_speed",
        "pfx_x",
        "pfx_z",
        "plate_x",
        "plate_z",
        "release_pos_x",
        "release_pos_y",
        "release_pos_z",
        "release_extension",
        "sz_top",
        "sz_bot",
        "spin_axis",
        "release_spin_rate",
        "effective_speed",
        "n_thruorder_pitcher",
        "pitcher_days_since_prev_game",
        "balls",
        "strikes",
        "outs_when_up",
        "inning",
        "pitch_type",
        "description",
        "p_throws",
        "stand",
    ]
    query = f"SELECT {', '.join(cols)} FROM {PITCHERS_TABLE}"
    chunks = []
    for chunk in pd.read_sql_query(query, conn, chunksize=CHUNK_SIZE):
        keys = list(zip(chunk.game_pk, chunk.pitcher))
        mask = [k in starter_keys for k in keys]
        filtered = chunk.loc[mask]
        if not filtered.empty:
            chunks.append(filtered)
    if not chunks:
        return pd.DataFrame(columns=cols)
    return pd.concat(chunks, ignore_index=True)


def aggregate_starting_pitchers(df: pd.DataFrame) -> pd.DataFrame:
    """Aggregate pitch-level data to game-level starting pitcher stats."""
    if df.empty:
        return df

    df = df.copy()
    df["handedness_matchup"] = (
        df["p_throws"].str.upper().str[0] + "_vs_" + df["stand"].str.upper().str[0]
    )
    group_cols = ["game_date", "pitcher"]

    agg_map = {
        "release_speed": ["mean", "std", "min", "max"],
        "pfx_x": ["mean", "std", "min", "max"],
        "pfx_z": ["mean", "std", "min", "max"],
        "plate_x": ["mean", "std"],
        "plate_z": ["mean", "std"],
        "release_pos_x": ["mean", "std"],
        "release_pos_z": ["mean", "std"],
        "release_pos_y": ["mean", "std"],
        "release_extension": ["mean", "std"],
        "sz_top": ["mean"],
        "sz_bot": ["mean"],
        "spin_axis": ["mean", "std"],
        "release_spin_rate": ["mean", "std"],
        "effective_speed": ["mean", "std"],
        "n_thruorder_pitcher": ["max"],
        "pitcher_days_since_prev_game": ["mean"],
        "balls": ["mean"],
        "strikes": ["mean"],
        "outs_when_up": ["mean"],
        "inning": ["max"],
    }

    agg_df = df.groupby(group_cols).agg(agg_map)
    agg_df.columns = ["_".join(col) for col in agg_df.columns]

    agg_df["total_pitches"] = df.groupby(group_cols).size().astype(int)

    # pitch type distribution
    pitch_dist = (
        df.groupby(group_cols)["pitch_type"]
        .value_counts(normalize=True)
        .unstack(fill_value=0)
    )
    pitch_dist.columns = [f"pitch_type_{c}" for c in pitch_dist.columns]
    agg_df = agg_df.join(pitch_dist, how="left")

    # whiff rate
    whiff_rate = (
        df.groupby(group_cols)["description"]
        .apply(lambda x: (x == "swinging_strike").mean())
        .rename("whiff_rate")
    )
    agg_df = agg_df.join(whiff_rate, how="left")

    # handedness matchup distribution
    hm_dist = (
        df.groupby(group_cols)["handedness_matchup"]
        .value_counts(normalize=True)
        .unstack(fill_value=0)
    )
    hm_dist.columns = [f"matchup_{c}" for c in hm_dist.columns]
    agg_df = agg_df.join(hm_dist, how="left")

    agg_df = agg_df.reset_index()
    return agg_df


def handle_missing_values(df: pd.DataFrame) -> pd.DataFrame:
    """Drop high-NaN columns, log missingness, and impute remaining values."""
    if df.empty:
        return df

<<<<<<< HEAD
    # Percentage and count of NaNs by column
    nan_pct = df.isna().mean()
    nan_count = df.isna().sum()

=======
    nan_pct = df.isna().mean()
>>>>>>> 1daa9d47
    try:
        nan_pct.to_csv("nan_percentages.csv")
    except Exception as exc:  # pragma: no cover - logging only
        logger.warning("Could not write nan_percentages.csv: %s", exc)

<<<<<<< HEAD
    log_mask = (nan_pct >= 0.15) & (nan_pct <= 0.5)
    log_df = (
        nan_count[log_mask]
        .rename("nan_count")
        .reset_index()
        .rename(columns={"index": "column"})
    )
    log_df.to_csv("nan_log_starting_pitchers.csv", index=False)
=======
    nan_counts = df.isna().sum()
    nan_df = (
        pd.DataFrame({"column": nan_counts.index, "na_count": nan_counts.values})
    )
    mask = (nan_pct >= 0.15) & (nan_pct <= 0.5)
    nan_df.loc[mask].to_csv("nan_log_starting_pitchers.csv", index=False)
>>>>>>> 1daa9d47

    drop_cols = nan_pct[nan_pct > 0.25].index.tolist()
    if drop_cols:
        logger.info("Dropping columns due to missingness: %s", drop_cols)
        df = df.drop(columns=drop_cols)

<<<<<<< HEAD
    # Impute remaining values
=======
    # Impute remaining
>>>>>>> 1daa9d47
    count_like = [
        c
        for c in df.columns
        if any(
            c.startswith(prefix)
            for prefix in [
                "n_thruorder_pitcher",
                "balls",
                "strikes",
                "outs_when_up",
                "total_pitches",
            ]
        )
    ]
    for col in df.columns:
        if col in count_like:
            df[col] = df[col].fillna(0)
<<<<<<< HEAD
        elif pd.api.types.is_numeric_dtype(df[col]):
            df[col] = df[col].fillna(df[col].mean())
        else:
            if df[col].isna().any():
                mode_val = df[col].mode(dropna=True)
                fill_val = mode_val.iloc[0] if not mode_val.empty else ""
                df[col] = df[col].fillna(fill_val)
=======
        else:
            mean_val = df[col].mean()
            df[col] = df[col].fillna(mean_val)
>>>>>>> 1daa9d47
    return df


def main(db_path: Path = DBConfig.PATH) -> None:
    """Build or replace the aggregated starting pitcher table."""
    logger.info("Loading candidate starting pitchers")
    with DBConnection(db_path) as conn:
        starters = get_candidate_starters(conn)
        if starters.empty:
            logger.warning("No candidate starters found")
            return
        logger.info("Found %d candidate starters", len(starters))
        pitch_df = load_pitch_data(conn, starters)
        if pitch_df.empty:
            logger.warning("No pitch data loaded for starters")
            return
        agg_df = aggregate_starting_pitchers(pitch_df)

        # Filter by pitch count and optional quality metric
        agg_df = agg_df[agg_df["total_pitches"] >= 50]
        if "n_thruorder_pitcher_max" in agg_df.columns:
            agg_df = agg_df[agg_df["n_thruorder_pitcher_max"] >= 1.5]

        agg_df = agg_df.merge(
            starters,
            left_on=["game_date", "pitcher"],
            right_on=["game_date", "pitcher_id"],
            how="left",
        ).drop(columns=["pitcher_id"])

        agg_df = handle_missing_values(agg_df)
        agg_df.to_sql(STARTERS_TABLE, conn, if_exists="replace", index=False)
        logger.info("Wrote %d rows to %s", len(agg_df), STARTERS_TABLE)


if __name__ == "__main__":
    main()<|MERGE_RESOLUTION|>--- conflicted
+++ resolved
@@ -174,20 +174,15 @@
     if df.empty:
         return df
 
-<<<<<<< HEAD
     # Percentage and count of NaNs by column
     nan_pct = df.isna().mean()
     nan_count = df.isna().sum()
 
-=======
-    nan_pct = df.isna().mean()
->>>>>>> 1daa9d47
     try:
         nan_pct.to_csv("nan_percentages.csv")
     except Exception as exc:  # pragma: no cover - logging only
         logger.warning("Could not write nan_percentages.csv: %s", exc)
 
-<<<<<<< HEAD
     log_mask = (nan_pct >= 0.15) & (nan_pct <= 0.5)
     log_df = (
         nan_count[log_mask]
@@ -196,25 +191,16 @@
         .rename(columns={"index": "column"})
     )
     log_df.to_csv("nan_log_starting_pitchers.csv", index=False)
-=======
-    nan_counts = df.isna().sum()
-    nan_df = (
-        pd.DataFrame({"column": nan_counts.index, "na_count": nan_counts.values})
-    )
-    mask = (nan_pct >= 0.15) & (nan_pct <= 0.5)
-    nan_df.loc[mask].to_csv("nan_log_starting_pitchers.csv", index=False)
->>>>>>> 1daa9d47
+
+
 
     drop_cols = nan_pct[nan_pct > 0.25].index.tolist()
     if drop_cols:
         logger.info("Dropping columns due to missingness: %s", drop_cols)
         df = df.drop(columns=drop_cols)
 
-<<<<<<< HEAD
+
     # Impute remaining values
-=======
-    # Impute remaining
->>>>>>> 1daa9d47
     count_like = [
         c
         for c in df.columns
@@ -232,7 +218,6 @@
     for col in df.columns:
         if col in count_like:
             df[col] = df[col].fillna(0)
-<<<<<<< HEAD
         elif pd.api.types.is_numeric_dtype(df[col]):
             df[col] = df[col].fillna(df[col].mean())
         else:
@@ -240,11 +225,6 @@
                 mode_val = df[col].mode(dropna=True)
                 fill_val = mode_val.iloc[0] if not mode_val.empty else ""
                 df[col] = df[col].fillna(fill_val)
-=======
-        else:
-            mean_val = df[col].mean()
-            df[col] = df[col].fillna(mean_val)
->>>>>>> 1daa9d47
     return df
 
 
