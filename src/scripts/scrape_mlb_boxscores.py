# src/scripts/scrape_mlb_boxscores.py
# (CSV Output Version with API Schedule, AL/NL Filter, New Columns)

import httpx
# Removed BeautifulSoup import as it's no longer needed for get_game_pks
import pandas as pd
import json
import logging
from datetime import datetime, timedelta
from pathlib import Path
import sys
import time
import re
import argparse
import os
import asyncio
import random
from tenacity import retry, stop_after_attempt, wait_exponential, retry_if_exception_type

# --- Project Setup ---
project_root = Path(__file__).resolve().parents[2]
if str(project_root) not in sys.path:
    sys.path.append(str(project_root))

try:
    from src.config import LogConfig, FileConfig
    from src.utils import (
        setup_logger,
        ensure_dir,
        DBConnection,
        table_exists,
        get_latest_date,
    )
    MODULE_IMPORTS_OK = True
    # Define DB_PATH from config if available, needed for fallback DBConnection path
    try: from src.config import DBConfig; DB_PATH = DBConfig.PATH
    except (ImportError, AttributeError): DB_PATH = str(project_root / 'data' / 'pitcher_stats.db') # Fallback if DBConfig not present
except ImportError as e:
    print(f"ERROR: Failed to import required modules from src: {e}. Using fallback logging/config.")
    MODULE_IMPORTS_OK = False
    logging.basicConfig(level=logging.INFO, format='%(asctime)s - %(levelname)s - %(message)s')
    logger = logging.getLogger('scrape_mlb_boxscores_fallback')
    class FileConfig:
        DATA_DIR = project_root / 'data'
        DEBUG_DIR = DATA_DIR / 'debug_api' / 'mlb_boxscores'
    class LogConfig:
        LOG_DIR = project_root / 'logs'
    DB_PATH = str(project_root / 'data' / 'pitcher_stats.db')
    def setup_logger(name, log_file=None, level=logging.INFO): return logger
    def ensure_dir(path): Path(path).mkdir(parents=True, exist_ok=True)
    class DBConnection:
        def __init__(self, db_path=None):
            self.db_path = Path(db_path or DB_PATH)
        def __enter__(self):
            import sqlite3
            self.conn = sqlite3.connect(str(self.db_path))
            return self.conn
        def __exit__(self, exc_type, exc, tb):
            if self.conn:
                if exc_type:
                    self.conn.rollback()
                else:
                    self.conn.commit()
                self.conn.close()
    def table_exists(conn, table):
        cur = conn.execute("SELECT name FROM sqlite_master WHERE type='table' AND name=?", (table,))
        return cur.fetchone() is not None
    def get_latest_date(conn, table, date_col="game_date"):
        if not table_exists(conn, table):
            return None
        cur = conn.execute(f"SELECT MAX({date_col}) FROM {table}")
        row = cur.fetchone()
        if row and row[0] is not None:
            return pd.to_datetime(row[0])
        return None


# --- Constants ---
MLB_STATS_API_BASE = "https://statsapi.mlb.com/api/v1" # Base API path
MLB_SCHEDULE_ENDPOINT = MLB_STATS_API_BASE + "/schedule"
MLB_GAME_ENDPOINT_FORMAT = MLB_STATS_API_BASE + ".1/game/{game_pk}/feed/live" # v1.1 for live feed

API_HEADERS = {
     'User-Agent': 'Mozilla/5.0 (Windows NT 10.0; Win64; x64) AppleWebKit/537.36 (KHTML, like Gecko) Chrome/98.0.4758.102 Safari/537.36', # Keep UA
     'Accept': 'application/json',
}
MAX_RETRIES = 4
INITIAL_RETRY_DELAY = 1
MAX_RETRY_DELAY = 10
REQUEST_TIMEOUT = 20
OUTPUT_CSV_FILE = "mlb_boxscores_combined.csv"

# Offseason Bounds & League IDs
OFFSEASON_START_MONTH = 11; OFFSEASON_START_DAY = 5
OFFSEASON_END_MONTH = 3; OFFSEASON_END_DAY = 7
MLB_LEAGUE_IDS = {103, 104} # AL, NL

# --- Sets to track issues ---
DATES_WITH_ISSUES = set()
PROBLEMATIC_GAME_PKS = set()

# --- Setup Logger ---
log_dir = LogConfig.LOG_DIR if MODULE_IMPORTS_OK else project_root / 'logs'
log_file = log_dir / 'scrape_mlb_boxscores_api.log'
ensure_dir(log_dir)
logger = setup_logger('scrape_mlb_boxscores_api_csv', log_file=log_file, level=logging.INFO)

# --- Define Output and Debug Directories ---
OUTPUT_DIR = FileConfig.DATA_DIR / 'raw' if MODULE_IMPORTS_OK else project_root / 'data' / 'raw'
OUTPUT_PATH = OUTPUT_DIR / OUTPUT_CSV_FILE
DEBUG_API_DIR = FileConfig.DEBUG_DIR if hasattr(FileConfig, 'DEBUG_DIR') else OUTPUT_DIR.parent / 'debug_api' / 'mlb_boxscores'
ensure_dir(OUTPUT_DIR)
# Debug dir created later if needed

# --- Retry Logic ---
RETRY_EXCEPTIONS = (httpx.RequestError, httpx.TimeoutException, httpx.HTTPStatusError)
def is_retryable_exception(exception):
    if isinstance(exception, httpx.HTTPStatusError): return 500 <= exception.response.status_code < 600
    if isinstance(exception, httpx.RequestError) and hasattr(exception, 'response') and exception.response and exception.response.status_code == 404: return False
    return isinstance(exception, (httpx.TimeoutException, httpx.RequestError))

retry_decorator = retry(
    stop=stop_after_attempt(MAX_RETRIES), wait=wait_exponential(multiplier=INITIAL_RETRY_DELAY, max=MAX_RETRY_DELAY),
    retry=is_retryable_exception,
    before_sleep=lambda rs: logger.warning(f"Retrying ({rs.attempt_number}/{MAX_RETRIES}): {rs.outcome.exception()}. Waiting {rs.next_action.sleep:.2f}s...")
)

# --- Database Utility Functions ---
CREATE_TABLE_SQL = f"""
CREATE TABLE IF NOT EXISTS mlb_boxscores (
    game_pk INTEGER PRIMARY KEY,
    game_date TEXT,
    away_team TEXT,
    home_team TEXT,
    game_number INTEGER,
    double_header TEXT,
    away_pitcher_ids TEXT,
    home_pitcher_ids TEXT,
    hp_umpire TEXT,
    "1b_umpire" TEXT,
    "2b_umpire" TEXT,
    "3b_umpire" TEXT,
    weather TEXT,
    temp REAL,
    wind TEXT,
    elevation REAL,
    dayNight TEXT,
    first_pitch TEXT,
    scraped_timestamp TEXT
)
"""

def ensure_boxscores_table(db_path=DB_PATH):
    """Create the ``mlb_boxscores`` table if it doesn't exist."""
    with DBConnection(db_path) as conn:
        conn.execute(CREATE_TABLE_SQL)

def get_latest_boxscore_date(db_path=DB_PATH):
    """Return the latest ``game_date`` in ``mlb_boxscores`` if the table exists."""
    with DBConnection(db_path) as conn:
        latest = get_latest_date(conn, "mlb_boxscores", "game_date")
        if latest is not None:
            return latest.strftime("%Y-%m-%d")
    return None

<<<<<<< HEAD
=======
def save_checkpoint(date_str, filename=CHECKPOINT_PATH):
    try: ensure_dir(filename.parent); filename.write_text(date_str); logger.info(f"Checkpoint saved for date: {date_str} to {filename}")
    except Exception as e: logger.error(f"Could not write checkpoint file '{filename}': {e}")

# --- Database Utility Functions ---
CREATE_TABLE_SQL = f"""
CREATE TABLE IF NOT EXISTS mlb_boxscores (
    game_pk INTEGER PRIMARY KEY,
    game_date TEXT,
    away_team TEXT,
    home_team TEXT,
    game_number INTEGER,
    double_header TEXT,
    away_pitcher_ids TEXT,
    home_pitcher_ids TEXT,
    hp_umpire TEXT,
    "1b_umpire" TEXT,
    "2b_umpire" TEXT,
    "3b_umpire" TEXT,
    weather TEXT,
    temp REAL,
    wind TEXT,
    elevation REAL,
    dayNight TEXT,
    first_pitch TEXT,
    scraped_timestamp TEXT
)
"""

def ensure_boxscores_table(db_path=DB_PATH):
    """Create the ``mlb_boxscores`` table if it doesn't exist."""
    with DBConnection(db_path) as conn:
        conn.execute(CREATE_TABLE_SQL)

def get_latest_boxscore_date(db_path=DB_PATH):
    """Return the latest ``game_date`` in ``mlb_boxscores`` if the table exists."""
    with DBConnection(db_path) as conn:
        latest = get_latest_date(conn, "mlb_boxscores", "game_date")
        if latest is not None:
            return latest.strftime("%Y-%m-%d")
    return None

>>>>>>> 857166d4
# --- Core Fetching/Parsing Functions ---

# Removed fetch_html_url as it's no longer needed

@retry_decorator
async def fetch_api_data_direct(client, url, params=None): # Add params optional arg
    logger.debug(f"Fetching API URL: {url} with params: {params}")
    # Pass params to the get request if provided
    response = await client.get(url, timeout=REQUEST_TIMEOUT, params=params)
    if response.status_code == 404: logger.warning(f"API 404 Not Found: {url}"); return None
    elif response.status_code >= 400: logger.error(f"API error {response.status_code} for {url}"); response.raise_for_status()
    logger.debug(f"Successfully fetched API {url}"); return response.json()

# Modified fetch_api_data_wrapper to accept optional params
async def fetch_api_data_wrapper(client, url, params=None): # Add params optional arg
    game_pk_match = re.search(r'/game/(\d+)/', url)
    # Handle schedule URL lacking game_pk differently for logging
    context_id = game_pk_match.group(1) if game_pk_match else f"schedule_{params.get('startDate', 'unknown_date')}" if params else "unknown_context"
    try:
        # Pass params down to the direct fetch function
        result = await fetch_api_data_direct(client, url, params=params)
        if result is None:
             logger.warning(f"API fetch failed definitively for {context_id} after retries.")
             if game_pk_match: # Only add actual game pks to problematic list on fetch failure
                  PROBLEMATIC_GAME_PKS.add(context_id)
        return result
    except Exception as e:
        logger.error(f"API call failed definitively for {url} (context: {context_id}) after retries: {e}")
        if game_pk_match: # Only add actual game pks to problematic list on fetch failure
             PROBLEMATIC_GAME_PKS.add(context_id)
        return None

# Corrected get_game_pks definition - needs client
async def get_game_pks(client, date_str): # <<< Added 'client' back
    """ Gets gamePks for a date using the MLB Stats API schedule endpoint. """
    logger.info(f"Fetching schedule from API for gamePks: {date_str}")
    params = {
        "sportId": 1,
        "startDate": date_str,
        "endDate": date_str,
        "fields": "dates,games,gamePk" # Request only needed fields
    }
    game_pks = []
    try:
        # Use the passed-in client to call the schedule endpoint via the wrapper
        response = await fetch_api_data_wrapper(client, MLB_SCHEDULE_ENDPOINT, params=params) # <<< Pass params here

        if response and 'dates' in response and response['dates']:
            for date_info in response['dates']:
                if 'games' in date_info:
                    for game in date_info['games']:
                        pk = game.get('gamePk')
                        if pk and isinstance(pk, int):
                            if pk not in game_pks: game_pks.append(pk)
                        else: logger.warning(f"Found game entry without valid gamePk for {date_str}: {game}")

        if not game_pks and response is not None: # Check if response existed but no games found
            logger.info(f"No games found via API schedule for {date_str}.")
        elif not game_pks: # Fetch itself likely failed
             logger.warning(f"Failed to fetch or parse schedule for {date_str}, no gamePks obtained.")
             DATES_WITH_ISSUES.add(date_str) # Flag date if schedule fetch fails

        logger.info(f"Extracted {len(game_pks)} unique gamePks via API for {date_str}.")
        return game_pks

    except Exception as e:
        logger.error(f"Unexpected error in get_game_pks for {date_str}: {e}", exc_info=True)
        DATES_WITH_ISSUES.add(date_str)
        return []


def parse_api_data(api_response, game_pk):
    """Parse a single game feed response from the MLB Stats API.

    The MLB API occasionally omits portions of the ``gameData`` or ``liveData``
    trees.  To avoid ``KeyError``/``TypeError`` exceptions we validate the
    presence and type of each nested structure before use.
    """
    try:
        if not isinstance(api_response, dict):
            logger.error(f"Unexpected API response type for gamePk {game_pk}: {type(api_response)}")
            return None

        game_data = api_response.get("gameData") or {}
        live_data = api_response.get("liveData") or {}

        if not isinstance(game_data, dict) or not isinstance(live_data, dict):
            logger.error(f"Malformed gameData/liveData for gamePk {game_pk}")
            return None

        game_info = game_data.get("game") or {}
        venue_info = game_data.get("venue") or {}
        boxscore = live_data.get("boxscore") or {}
        officials = boxscore.get("officials") or []
        teams_box = boxscore.get("teams") or {}
        weather = game_data.get("weather") or {}
        datetime_info = game_data.get("datetime") or {}
        teams_info = game_data.get("teams") or {}
        status = game_data.get("status") or {}

        if status.get("abstractGameState") not in ["Final", "Game Over"]:
            logger.warning(f"Game {game_pk} not final. Skipping.")
            return None

        # AL/NL League Check
        away_league_id = teams_info.get("away", {}).get("league", {}).get("id")
        home_league_id = teams_info.get("home", {}).get("league", {}).get("id")
        if not (away_league_id in MLB_LEAGUE_IDS and home_league_id in MLB_LEAGUE_IDS):
            logger.info(f"Skipping game {game_pk}: Non AL/NL matchup (Leagues: {away_league_id}, {home_league_id}).")
            return None

        data = {"game_pk": game_pk}
        cal_event_id = game_info.get("calendarEventID", "")
        date_parts = cal_event_id.split("-")
        if len(date_parts) >= 3 and all(p.isdigit() for p in date_parts[-3:]):
            data["game_date"] = "-".join(date_parts[-3:])
        else:
            data["game_date"] = game_info.get("gameDate")

        data["away_team"] = teams_info.get("away", {}).get("abbreviation")
        data["home_team"] = teams_info.get("home", {}).get("abbreviation")

        away_pitchers_list = teams_box.get("away", {}).get("pitchers", [])
        home_pitchers_list = teams_box.get("home", {}).get("pitchers", [])
        away_pitchers_list = away_pitchers_list if isinstance(away_pitchers_list, list) else []
        home_pitchers_list = home_pitchers_list if isinstance(home_pitchers_list, list) else []
        data["away_pitcher_ids"] = json.dumps(away_pitchers_list)
        data["home_pitcher_ids"] = json.dumps(home_pitchers_list)

        # Add gameNumber, doubleHeader
        data["game_number"] = game_info.get("gameNumber")
        data["double_header"] = game_info.get("doubleHeader")

        data["hp_umpire"], data["1b_umpire"], data["2b_umpire"], data["3b_umpire"] = None, None, None, None
        if isinstance(officials, list):
            for official in officials:
                if isinstance(official, dict):
                    otype = official.get("officialType")
                    name = official.get("official", {}).get("fullName")
                    if otype == "Home Plate":
                        data["hp_umpire"] = name
                    elif otype == "First Base":
                        data["1b_umpire"] = name
                    elif otype == "Second Base":
                        data["2b_umpire"] = name
                    elif otype == "Third Base":
                        data["3b_umpire"] = name

        # Add temp, dayNight, elevation
        data["weather"] = weather.get("condition")
        data["wind"] = weather.get("wind")
        data["temp"] = weather.get("temp")
        data["dayNight"] = datetime_info.get("dayNight")
        data["elevation"] = venue_info.get("location", {}).get("elevation")

        fp_dt_str = datetime_info.get("firstPitch") or datetime_info.get("time")
        if fp_dt_str:
            try:
                fp_dt = pd.to_datetime(fp_dt_str)
                data["first_pitch"] = fp_dt.strftime("%I:%M %p")
            except Exception:
                data["first_pitch"] = fp_dt_str
        else:
            data["first_pitch"] = None

        data["scraped_timestamp"] = datetime.now().strftime("%Y-%m-%d %H:%M:%S")

        if not data.get("away_team") or not data.get("home_team") or not data.get("game_date"):
            logger.error(f"Missing essential data parsing gamePk {game_pk}. Skipping.")
            return None

        logger.debug(f"Parsed API data for gamePk {game_pk}")
        return data
    except Exception as e:
        logger.error(f"Error parsing API response for gamePk {game_pk}: {e}", exc_info=True)
        return None

def save_debug_json(api_response, date_str, game_pk):
    ensure_dir(DEBUG_API_DIR)
    filepath = DEBUG_API_DIR / f"api_fail_{date_str}_{game_pk}.json"
    try:
        with open(filepath, 'w', encoding='utf-8') as f: json.dump(api_response, f, indent=2)
        logger.info(f"Saved debug JSON for failed parse: {filepath.name}")
    except TypeError as te: logger.error(f"Data for gamePk {game_pk} not JSON serializable: {te}")
    except Exception as e: logger.error(f"Failed to save debug JSON to {filepath}: {e}")

def daterange(start_date, end_date):
    for n in range(int((end_date - start_date).days) + 1): yield start_date + timedelta(n)

# --- Main Execution ---
async def main(start_date_str, end_date_str, debug_api):
    start_date = datetime.strptime(start_date_str, "%Y-%m-%d").date()
    end_date = datetime.strptime(end_date_str, "%Y-%m-%d").date()

    # Ensure DB table exists and determine last processed date
<<<<<<< HEAD
    logger.info(f"Using SQLite DB at: {DB_PATH}")
=======
>>>>>>> 857166d4
    ensure_boxscores_table(DB_PATH)

    last_processed_date_str = get_latest_boxscore_date(DB_PATH)
    if last_processed_date_str:
        logger.info(f"Latest game_date in database: {last_processed_date_str}")
    else:
<<<<<<< HEAD
        logger.info("No records found in mlb_boxscores table; starting from provided start date")
        last_processed_date_str = None

    # Load existing CSV data
=======
        last_processed_date_str = load_last_processed_date()

    # Load existing data and checkpoint/DB date
>>>>>>> 857166d4
    all_game_data = []
    existing_pks = set()
    resume_from_dt = start_date

    if OUTPUT_PATH.exists() and OUTPUT_PATH.stat().st_size > 0:
        logger.info(f"Loading existing data from {OUTPUT_PATH}...")
        try:
            all_game_data_df = pd.read_csv(OUTPUT_PATH, low_memory=False)
            all_game_data_df['game_pk'] = pd.to_numeric(all_game_data_df['game_pk'], errors='coerce').astype('Int64')
            all_game_data_df.dropna(subset=['game_pk'], inplace=True)
            existing_pks = set(all_game_data_df['game_pk'].unique())
            all_game_data = all_game_data_df.to_dict('records')
            logger.info(f"Loaded {len(all_game_data)} existing records with {len(existing_pks)} unique gamePks.")
            if not last_processed_date_str and 'game_date' in all_game_data_df.columns and not all_game_data_df.empty:
                 max_date_in_csv = pd.to_datetime(all_game_data_df['game_date'], errors='coerce').max()
                 if pd.notna(max_date_in_csv):
                      last_processed_date_str = max_date_in_csv.strftime('%Y-%m-%d')
                      logger.info(f"Using max date from CSV ({last_processed_date_str}) as last processed date.")
        except Exception as e: logger.error(f"Error loading existing CSV {OUTPUT_PATH}: {e}. Starting fresh.", exc_info=True); all_game_data = []; existing_pks = set(); last_processed_date_str = None

    if last_processed_date_str:
        try:
            last_processed_dt = datetime.strptime(last_processed_date_str, "%Y-%m-%d").date()
            resume_from_dt = last_processed_dt + timedelta(days=1)
        except ValueError: logger.warning(f"Invalid date '{last_processed_date_str}' from database or CSV."); resume_from_dt = start_date

    effective_start_date = max(start_date, resume_from_dt)
    logger.info(f"Effective processing start date: {effective_start_date.strftime('%Y-%m-%d')}")
    if effective_start_date > end_date: logger.info("Effective start date is after end date."); return

    # Use API_HEADERS for the main client
    async with httpx.AsyncClient(headers=API_HEADERS, http2=True, timeout=REQUEST_TIMEOUT + 5) as client:
        for current_dt in daterange(effective_start_date, end_date):
            date_str = current_dt.strftime("%Y-%m-%d")
            current_year = current_dt.year; current_month = current_dt.month; current_day = current_dt.day

            if current_year == 2020: logger.info(f"Skipping date {date_str} (Year 2020)."); continue
            is_offseason = False
            if (current_month > OFFSEASON_START_MONTH or (current_month == OFFSEASON_START_MONTH and current_day >= OFFSEASON_START_DAY)) or \
               (current_month < OFFSEASON_END_MONTH or (current_month == OFFSEASON_END_MONTH and current_day < OFFSEASON_END_DAY)): is_offseason = True
            if is_offseason: logger.info(f"Date {date_str} is offseason. Skipping."); continue

            logger.info(f"--- Processing Date: {date_str} ---")
            # --- <<< MODIFIED: Call API schedule endpoint >>> ---
            game_pks = await get_game_pks(client, date_str) # Pass client now

            if not game_pks:
                logger.warning(f"No gamePks found via API schedule for {date_str}.")
                continue

            new_games_for_date = []; processed_pks_in_batch = set(); tasks = []; pks_to_fetch = []
            for pk in game_pks:
                 if pk not in existing_pks:
                      pks_to_fetch.append(pk)
                      api_url = MLB_GAME_ENDPOINT_FORMAT.format(game_pk=pk) # Use correct format string
                      tasks.append(asyncio.ensure_future(fetch_api_data_wrapper(client, api_url))) # Pass client
                 else: logger.debug(f"GamePk {pk} already exists. Skipping API call.")

            if not tasks: logger.info(f"All gamePks for {date_str} already exist."); await asyncio.sleep(0.1); continue

            api_results = await asyncio.gather(*tasks)

            fetch_or_parse_issue_occurred = False
            for i, api_response in enumerate(api_results):
                game_pk = pks_to_fetch[i]
                if game_pk in processed_pks_in_batch: continue
                if api_response is None: fetch_or_parse_issue_occurred = True; continue # PROBLEMATIC_GAME_PKS added in wrapper
                try:
                    parsed_data = parse_api_data(api_response, game_pk)
                    if parsed_data:
                         if parsed_data['game_pk'] not in existing_pks:
                             new_games_for_date.append(parsed_data)
                             existing_pks.add(parsed_data['game_pk'])
                             processed_pks_in_batch.add(parsed_data['game_pk'])
                         else: logger.warning(f"Parsed game {game_pk} but already in existing_pks set.")
                    else: # Parsing returned None (filtered out non-final or non-AL/NL)
                         logger.info(f"Parsing returned None for gamePk {game_pk} (likely filtered).")
                         if debug_api: save_debug_json(api_response, date_str, game_pk)
                         fetch_or_parse_issue_occurred = True # Count filter/parse fail as issue
                except Exception as parse_err:
                     logger.error(f"Unexpected error processing result for gamePk {game_pk}: {parse_err}", exc_info=True)
                     PROBLEMATIC_GAME_PKS.add(game_pk); fetch_or_parse_issue_occurred = True
                     if debug_api and api_response: save_debug_json(api_response, date_str, game_pk)

            # --- Append new data and save entire CSV ---
            date_save_successful = False
            if new_games_for_date:
                 try:
                      all_game_data.extend(new_games_for_date)
                      df_all = pd.DataFrame(all_game_data)
                      # --- <<< MODIFIED: Added new columns to order >>> ---
                      cols_order = [
                           'game_pk', 'game_date', 'away_team', 'home_team',
                           'game_number', 'double_header', # Added new columns
                           'away_pitcher_ids', 'home_pitcher_ids',
                           'hp_umpire', '1b_umpire', '2b_umpire', '3b_umpire',
                           'weather', 'temp', 'wind', # Added temp
                           'elevation', # Added elevation
                           'dayNight', # Added dayNight
                           'first_pitch', 'scraped_timestamp'
                      ]
                      # --- <<< END MODIFIED >>> ---
                      for col in cols_order:
                           if col not in df_all.columns: df_all[col] = None
                      df_all = df_all[cols_order]
                      df_all.drop_duplicates(subset=['game_pk'], keep='last', inplace=True)
                      df_all.sort_values(by=['game_date', 'game_pk'], inplace=True) # Sort before saving
                      df_all.to_csv(OUTPUT_PATH, index=False)
                      # Also append just the newly fetched games to the database
                      df_new = pd.DataFrame(new_games_for_date)
                      if not df_new.empty:
                           ensure_boxscores_table(DB_PATH)
                           with DBConnection(DB_PATH) as conn:
                                df_new.to_sql("mlb_boxscores", conn, if_exists="append", index=False)
                      processed_count = len(new_games_for_date)
                      logger.info(f"Appended {processed_count} new games for {date_str}. Saved {len(df_all)} total games to {OUTPUT_PATH.name}.")
                      print(f"Finished processing {date_str}. Added {processed_count} new games. Total saved: {len(df_all)}.")
                      date_save_successful = True
                 except Exception as e:
                      logger.error(f"Error saving combined data for {date_str} to {OUTPUT_PATH}: {e}", exc_info=True)
                      print(f"ERROR saving data for {date_str} to CSV. Check logs.")
                      DATES_WITH_ISSUES.add(date_str)

            # --- Update issue tracking ---
            if not date_save_successful and fetch_or_parse_issue_occurred and pks_to_fetch:
                 logger.warning(f"Date {date_str} had fetch/parse issues for some attempted gamePks. Adding to issue list.")
                 DATES_WITH_ISSUES.add(date_str)

            await asyncio.sleep(0.5 + random.uniform(0, 0.5)) # Delay between dates

if __name__ == "__main__":
    parser = argparse.ArgumentParser(description="Fetch MLB box score data via API for date range and save to single CSV.")
    parser.add_argument("--start-date", required=True, help="Start date in YYYY-MM-DD format.")
    parser.add_argument("--end-date", required=False, help="End date in YYYY-MM-DD format (inclusive).")
    parser.add_argument("--debug-api", action='store_true', help="Save API JSON if parsing fails.")

    args = parser.parse_args()
    try:
        start_dt_arg = datetime.strptime(args.start_date, "%Y-%m-%d")
        end_dt_str = args.end_date if args.end_date else args.start_date
        end_dt_arg = datetime.strptime(end_dt_str, "%Y-%m-%d")
        if end_dt_arg < start_dt_arg: raise ValueError("End date cannot be before start date.")
    except ValueError as e: print(f"ERROR: Invalid date: {e}. Use YYYY-MM-DD."); sys.exit(1)

    logger.info(f"--- Starting MLB Box Score API Fetcher: {args.start_date} to {end_dt_str} ---")
    logger.info(f"Saving data to CSV: '{OUTPUT_PATH}'.")
    logger.info(f"Debug API JSON saving {'enabled' if args.debug_api else 'disabled'}.")

    try:
        asyncio.run(main(args.start_date, end_dt_str, args.debug_api))
    except Exception as e:
        logger.critical(f"Unhandled error during execution: {e}", exc_info=True)
        print(f"CRITICAL ERROR: Script stopped. Check logs: {log_file}")
    finally:
        # --- Report Problematic Items ---
        if DATES_WITH_ISSUES:
            sorted_dates = sorted(list(DATES_WITH_ISSUES)); logger.warning(f"Processing finished. Issues on dates: {', '.join(sorted_dates)}")
            print("\n--- Dates with Potential Issues ---"); [print(d) for d in sorted_dates]
            try:
                 issue_file_d = project_root / 'problematic_scrape_dates.txt'
                 with open(issue_file_d, 'w') as f: f.write("# Dates with errors/warnings during MLB boxscore API fetch\n"); [f.write(f"{d}\n") for d in sorted_dates]
                 logger.info(f"Problematic dates saved to {issue_file_d}"); print(f"\nProblematic dates saved to: {issue_file_d}")
            except Exception as e: logger.error(f"Failed to save problematic dates file: {e}")
        if PROBLEMATIC_GAME_PKS:
             sorted_pks = sorted([int(pk) for pk in PROBLEMATIC_GAME_PKS if isinstance(pk, (int, str)) and str(pk).isdigit()])
             logger.warning(f"Processing finished. Fetch/parse failed for gamePks: {', '.join(map(str, sorted_pks))}")
             print("\n--- Game Pks with Fetch/Parse Issues ---"); [print(p) for p in sorted_pks]
             try:
                  issue_file_pk = project_root / 'problematic_gamepks.txt'
                  with open(issue_file_pk, 'w') as f: f.write("# GamePks that failed API fetch or parsing\n"); [f.write(f"{p}\n") for p in sorted_pks]
                  logger.info(f"Problematic gamePks saved to {issue_file_pk}"); print(f"\nProblematic gamePks saved to: {issue_file_pk}")
             except Exception as e: logger.error(f"Failed to save problematic gamePks file: {e}")
        if not DATES_WITH_ISSUES and not PROBLEMATIC_GAME_PKS: logger.info("Processing finished. No dates or gamePks flagged with critical issues.")
        # --- END Report ---
        logger.info(f"--- API Fetcher finished for Date Range: {args.start_date} to {end_dt_str} ---")<|MERGE_RESOLUTION|>--- conflicted
+++ resolved
@@ -162,52 +162,6 @@
         if latest is not None:
             return latest.strftime("%Y-%m-%d")
     return None
-
-<<<<<<< HEAD
-=======
-def save_checkpoint(date_str, filename=CHECKPOINT_PATH):
-    try: ensure_dir(filename.parent); filename.write_text(date_str); logger.info(f"Checkpoint saved for date: {date_str} to {filename}")
-    except Exception as e: logger.error(f"Could not write checkpoint file '{filename}': {e}")
-
-# --- Database Utility Functions ---
-CREATE_TABLE_SQL = f"""
-CREATE TABLE IF NOT EXISTS mlb_boxscores (
-    game_pk INTEGER PRIMARY KEY,
-    game_date TEXT,
-    away_team TEXT,
-    home_team TEXT,
-    game_number INTEGER,
-    double_header TEXT,
-    away_pitcher_ids TEXT,
-    home_pitcher_ids TEXT,
-    hp_umpire TEXT,
-    "1b_umpire" TEXT,
-    "2b_umpire" TEXT,
-    "3b_umpire" TEXT,
-    weather TEXT,
-    temp REAL,
-    wind TEXT,
-    elevation REAL,
-    dayNight TEXT,
-    first_pitch TEXT,
-    scraped_timestamp TEXT
-)
-"""
-
-def ensure_boxscores_table(db_path=DB_PATH):
-    """Create the ``mlb_boxscores`` table if it doesn't exist."""
-    with DBConnection(db_path) as conn:
-        conn.execute(CREATE_TABLE_SQL)
-
-def get_latest_boxscore_date(db_path=DB_PATH):
-    """Return the latest ``game_date`` in ``mlb_boxscores`` if the table exists."""
-    with DBConnection(db_path) as conn:
-        latest = get_latest_date(conn, "mlb_boxscores", "game_date")
-        if latest is not None:
-            return latest.strftime("%Y-%m-%d")
-    return None
-
->>>>>>> 857166d4
 # --- Core Fetching/Parsing Functions ---
 
 # Removed fetch_html_url as it's no longer needed
@@ -403,26 +357,17 @@
     end_date = datetime.strptime(end_date_str, "%Y-%m-%d").date()
 
     # Ensure DB table exists and determine last processed date
-<<<<<<< HEAD
     logger.info(f"Using SQLite DB at: {DB_PATH}")
-=======
->>>>>>> 857166d4
     ensure_boxscores_table(DB_PATH)
 
     last_processed_date_str = get_latest_boxscore_date(DB_PATH)
     if last_processed_date_str:
         logger.info(f"Latest game_date in database: {last_processed_date_str}")
     else:
-<<<<<<< HEAD
         logger.info("No records found in mlb_boxscores table; starting from provided start date")
         last_processed_date_str = None
 
     # Load existing CSV data
-=======
-        last_processed_date_str = load_last_processed_date()
-
-    # Load existing data and checkpoint/DB date
->>>>>>> 857166d4
     all_game_data = []
     existing_pks = set()
     resume_from_dt = start_date
