--- conflicted
+++ resolved
@@ -43,16 +43,10 @@
         merge_ballpark_features_prediction,
     )
     from src.features.umpire_features import calculate_umpire_rolling_features
-<<<<<<< HEAD
     from src.features.catcher_features import (
         calculate_catcher_rolling_features,
         merge_catcher_features_historical,
         merge_catcher_features_prediction,
-=======
-    from src.features.lineup_features import (
-        calculate_batter_rolling_features,
-        aggregate_lineup_metrics,
->>>>>>> c7c5a247
     )
 
     MODULE_IMPORTS_OK = True
@@ -98,20 +92,7 @@
     "barrel_percent",
     # Add _vs_LHP/_vs_RHP if available in game_level_team_stats
 ]
-<<<<<<< HEAD
 CATCHER_METRICS_FOR_ROLLING = ["framing_runs"]
-=======
-BATTER_METRICS_FOR_ROLLING = [
-    "k_percent_bat",
-    "bb_percent_bat",
-    "woba_bat",
-    "iso_bat",
-    "babip_bat",
-    "hard_hit_percent",
-    "barrel_percent",
-    "hr_per_pa",
-]
->>>>>>> c7c5a247
 BALLPARK_METRICS_FOR_ROLLING = ["k_percent"]  # Based on pitcher (starter) k_percent
 UMPIRE_METRICS_FOR_ROLLING = ["k_percent"]  # Based on pitcher (starter) k_percent
 
@@ -710,7 +691,6 @@
     all_rolling_features["umpire"] = umpire_rolling_df
     all_rename_maps["umpire"] = ump_rename_map
 
-<<<<<<< HEAD
     # Catcher Rolling Features
     catcher_metrics_avail = [m for m in CATCHER_METRICS_FOR_ROLLING if m in pitcher_hist_df.columns]
     if not catcher_metrics_avail:
@@ -726,33 +706,6 @@
     )
     all_rolling_features["catcher"] = catcher_rolling_df
     all_rename_maps["catcher"] = catcher_rename_map
-=======
-    # Batter Rolling Features
-    batter_rolling_df = pd.DataFrame()
-    if not batter_hist_df.empty:
-        batter_metrics_avail = [m for m in BATTER_METRICS_FOR_ROLLING if m in batter_hist_df.columns]
-        batter_rolling_df, bat_rename_map = calculate_batter_rolling_features(
-            batter_hist_df=batter_hist_df,
-            group_col="batter_id",
-            date_col="game_date",
-            metrics=batter_metrics_avail,
-            windows=ROLLING_WINDOWS,
-            min_periods=MIN_ROLLING_PERIODS,
-            calculate_multi_window_rolling=calculate_multi_window_rolling,
-        )
-        all_rolling_features["batter"] = batter_rolling_df
-        all_rename_maps["batter"] = bat_rename_map
-
-    # Lineup Aggregates
-    lineup_features_df = pd.DataFrame()
-    if not lineup_df.empty and not batter_rolling_df.empty:
-        lineup_features_df = aggregate_lineup_metrics(
-            lineup_df=lineup_df,
-            batter_rolling_df=batter_rolling_df,
-            windows=ROLLING_WINDOWS,
-        )
-        all_rolling_features["lineup"] = lineup_features_df
->>>>>>> c7c5a247
 
     logger.info(
         f"Feature calculation finished in {(datetime.now() - calc_start_time).total_seconds():.2f}s."
@@ -859,7 +812,6 @@
                 bpark_rename_map=all_rename_maps["ballpark"],
             )  # merge_ballpark_features_historical needs 'ballpark' column
 
-<<<<<<< HEAD
         # Merge Catcher features
         if (
             "catcher" in all_rolling_features
@@ -872,19 +824,6 @@
                 catcher_rename_map=all_rename_maps["catcher"],
             )
 
-=======
-        # Merge Lineup features
-        if "lineup" in all_rolling_features and not all_rolling_features["lineup"].empty:
-            final_features_df = pd.merge(
-                final_features_df,
-                all_rolling_features["lineup"],
-                left_on=["game_pk", "opponent_team"],
-                right_on=["game_pk", "team_abbr"],
-                how="left",
-            ).drop(columns=["team_abbr"], errors="ignore")
-            logger.debug("Merged lineup features for historical games.")
-        
->>>>>>> c7c5a247
         # Merge Umpire features (derived from starter pitcher stats & umpire hist)
         if (
             "umpire" in all_rolling_features
@@ -1321,15 +1260,7 @@
     expected_opp_roll_cols_base = list(all_rename_maps.get("opponent", {}).values())
     expected_bp_roll_cols = list(all_rename_maps.get("ballpark", {}).values())
     expected_ump_roll_cols = list(all_rename_maps.get("umpire", {}).values())
-<<<<<<< HEAD
     expected_catcher_roll_cols = list(all_rename_maps.get("catcher", {}).values())
-=======
-    expected_lineup_cols = [
-        col
-        for col in all_rolling_features.get("lineup", pd.DataFrame()).columns
-        if col not in ["game_pk", "team_abbr"]
-    ]
->>>>>>> c7c5a247
 
     # Adjust opponent cols based on prediction mode logic (no change needed here)
     if mode == "PREDICTION":
@@ -1360,11 +1291,7 @@
             + expected_opp_roll_cols
             + expected_bp_roll_cols
             + expected_ump_roll_cols
-<<<<<<< HEAD
             + expected_catcher_roll_cols
-=======
-            + expected_lineup_cols
->>>>>>> c7c5a247
         )
     )
 
@@ -1388,11 +1315,7 @@
         expected_opp_roll_cols,
         expected_bp_roll_cols,
         expected_ump_roll_cols,
-<<<<<<< HEAD
         expected_catcher_roll_cols,
-=======
-        expected_lineup_cols,
->>>>>>> c7c5a247
     ]:
         for col in col_list:
             if col in expected_cols:
