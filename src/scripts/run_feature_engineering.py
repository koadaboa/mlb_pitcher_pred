--- conflicted
+++ resolved
@@ -8,11 +8,7 @@
     engineer_opponent_features,
     engineer_contextual_features,
     engineer_lineup_trends,
-<<<<<<< HEAD
     engineer_batter_pitcher_history,
-=======
-    engineer_catcher_defense,
->>>>>>> a6fd1184
     build_model_features,
 )
 
