--- conflicted
+++ resolved
@@ -106,7 +106,6 @@
     # Expanded windows to provide more temporal context
     WINDOW_SIZES = [3, 5, 10]
     # Limit which numeric columns get rolling stats to avoid huge tables
-<<<<<<< HEAD
     PITCHER_ROLLING_COLS = ["strikeouts", "pitches"]
     CONTEXT_ROLLING_COLS = [
         "strikeouts",
@@ -117,11 +116,6 @@
         "humidity",
         "park_factor",
     ]
-=======
-    PITCHER_ROLLING_COLS = ["strikeouts", "pitches", "fip"]
-    CONTEXT_ROLLING_COLS = ["strikeouts", "pitches", "temp", "wind_speed", "elevation"]
-    TEAM_HAND_RATE_COLS = ["team_k_rate"]
->>>>>>> 8f021bef
     # Numeric columns that may be used without rolling (known before the game)
     ALLOWED_BASE_NUMERIC_COLS = ["temp", "wind_speed", "elevation", "rest_days"]
     DEFAULT_TRAIN_YEARS = (2016, 2017, 2018, 2019, 2021, 2022, 2023)
