--- conflicted
+++ resolved
@@ -69,28 +69,7 @@
     # Expanded windows to provide more temporal context
     WINDOW_SIZES = [3, 5, 10]
     # Limit which numeric columns get rolling stats to avoid huge tables
-<<<<<<< HEAD
     PITCHER_ROLLING_COLS = ["strikeouts", "pitches", "fip"]
-=======
-    PITCHER_ROLLING_COLS = [
-        "strikeouts",
-        "pitches",
-        "fastball_pct",
-        "slider_pct",
-        "curve_pct",
-        "changeup_pct",
-        "cutter_pct",
-        "sinker_pct",
-        "splitter_pct",
-        "fastball_whiff_rate",
-        "slider_whiff_rate",
-        "curve_whiff_rate",
-        "changeup_whiff_rate",
-        "cutter_whiff_rate",
-        "sinker_whiff_rate",
-        "splitter_whiff_rate",
-    ]
->>>>>>> 8a4999e7
     CONTEXT_ROLLING_COLS = ["strikeouts", "pitches", "temp", "wind_speed", "elevation"]
     TEAM_HAND_RATE_COLS = ["team_k_rate"]
     # Numeric columns that may be used without rolling (known before the game)
