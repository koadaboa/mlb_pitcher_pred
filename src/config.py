--- conflicted
+++ resolved
@@ -160,30 +160,10 @@
         "bat_woba",
         "team_ops_vs_LHP",
         "team_ops_vs_RHP",
-<<<<<<< HEAD
         "bat_ops_vs_LHP",
         "bat_ops_vs_RHP",
         "bat_k_rate_vs_LHP",
         "bat_k_rate_vs_RHP",
-=======
-        "bat_plate_appearances",
-        "bat_at_bats",
-        "bat_pitches",
-        "bat_swings",
-        "bat_whiffs",
-        "bat_called_strike_rate",
-        "bat_strikeouts",
-        "bat_strikeout_rate",
-        "bat_strikeout_rate_behind",
-        "bat_strikeout_rate_ahead",
-        "bat_hits",
-        "bat_singles",
-        "bat_doubles",
-        "bat_triples",
-        "bat_home_runs",
-        "bat_walks",
-        "bat_hbp",
->>>>>>> e990fd4d
     ]
     # Numeric columns that may be used without rolling (known before the game)
     ALLOWED_BASE_NUMERIC_COLS = [
