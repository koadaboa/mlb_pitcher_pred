--- conflicted
+++ resolved
@@ -46,8 +46,6 @@
     series = pd.Series(vifs, index=clean_df.columns)
     return series.reindex(df.columns)
 
-<<<<<<< HEAD
-
 def _prune_feature_importance(
     df: pd.DataFrame, target: pd.Series, threshold: float
 ) -> Tuple[List[str], pd.Series]:
@@ -65,19 +63,6 @@
     return df.columns[keep_mask].tolist(), importances
 
 
-=======
-def _prune_feature_importance(
-    df: pd.DataFrame,
-    target: pd.Series,
-    threshold: float,
-) -> List[str]:
-    """Return columns with relative importance >= ``threshold``."""
-    model = ExtraTreesRegressor(n_estimators=200, random_state=0, n_jobs=-1)
-    model.fit(df, target)
-    imp = model.feature_importances_
-    keep_mask = imp >= (threshold * imp.max())
-    return df.columns[keep_mask].tolist()
->>>>>>> 9a5c62d1
 
 def _prune_vif(df: pd.DataFrame, threshold: float) -> List[str]:
     """Iteratively drop columns with VIF greater than ``threshold``."""
@@ -117,11 +102,7 @@
     exclude_cols: Optional[Iterable[str]] = None,
     *,
     prune_importance: bool = False,
-<<<<<<< HEAD
     importance_threshold: float = 0.01,
-=======
-    importance_threshold: float = 0.0,
->>>>>>> 9a5c62d1
     prune_vif: bool = False,
     vif_threshold: float = 5.0,
     prune_shap: bool = False,
@@ -150,16 +131,10 @@
 
     info_df = pd.DataFrame()
     if prune_importance and numeric_cols:
-<<<<<<< HEAD
         selected, imp = _prune_feature_importance(
             df[selected], df[target_variable], importance_threshold
         )
         info_df = imp.rename("importance").to_frame()
-=======
-        selected = _prune_feature_importance(
-            df[selected], df[target_variable], importance_threshold
-        )
->>>>>>> 9a5c62d1
 
     if prune_vif and selected:
         selected = _prune_vif(df[selected], vif_threshold)
