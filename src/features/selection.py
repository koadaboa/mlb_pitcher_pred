--- conflicted
+++ resolved
@@ -31,7 +31,6 @@
     """Return VIF for each column in ``df``."""
     if df.empty:
         return pd.Series(dtype=float)
-<<<<<<< HEAD
 
     # Drop rows with NaN or infinite values to avoid statsmodels errors
     clean_df = df.replace([np.inf, -np.inf], np.nan).dropna()
@@ -45,17 +44,7 @@
     ]
     series = pd.Series(vifs, index=clean_df.columns)
     return series.reindex(df.columns)
-=======
-    # ``variance_inflation_factor`` from statsmodels fails when the matrix
-    # contains NaNs or infinite values. Replace inf with NaN and drop any rows
-    # with missing values before computing VIF. If all rows drop, return NaNs.
-    X = df.replace([np.inf, -np.inf], np.nan).dropna()
-    if X.empty:
-        return pd.Series([np.nan] * len(df.columns), index=df.columns)
-    X = X.assign(const=1)
-    vifs = [variance_inflation_factor(X.values, i) for i in range(len(df.columns))]
-    return pd.Series(vifs, index=df.columns)
->>>>>>> 8b7a3e07
+
 
 
 def _prune_vif(df: pd.DataFrame, threshold: float) -> List[str]:
