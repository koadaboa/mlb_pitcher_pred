from __future__ import annotations

import os
import re
from typing import List, Sequence

import numpy as np
import pandas as pd
from joblib import Parallel, delayed

<<<<<<< HEAD
from src.utils import (
    DBConnection,
    setup_logger,
    table_exists,
    get_latest_date,
)
=======
from src.utils import DBConnection, setup_logger, get_latest_date
>>>>>>> 452fdab4
from src.config import DBConfig, StrikeoutModelConfig, LogConfig
from .engineer_features import _trend

logger = setup_logger(
    "contextual_features",
    LogConfig.LOG_DIR / "contextual_features.log",
)


TEAM_TO_BALLPARK = {
    "ARI": "Chase Field",
    "ATL": "Truist Park",
    "BAL": "Oriole Park at Camden Yards",
    "BOS": "Fenway Park",
    "CHC": "Wrigley Field",
    "CWS": "Guaranteed Rate Field",
    "CIN": "Great American Ball Park",
    "CLE": "Progressive Field",
    "COL": "Coors Field",
    "DET": "Comerica Park",
    "HOU": "Minute Maid Park",
    "KC": "Kauffman Stadium",
    "LAA": "Angel Stadium",
    "LAD": "Dodger Stadium",
    "MIA": "loanDepot Park",
    "MIL": "American Family Field",
    "MIN": "Target Field",
    "NYM": "Citi Field",
    "NYY": "Yankee Stadium",
    "OAK": "Oakland Coliseum",
    "PHI": "Citizens Bank Park",
    "PIT": "PNC Park",
    "SD": "Petco Park",
    "SF": "Oracle Park",
    "SEA": "T-Mobile Park",
    "STL": "Busch Stadium",
    "TB": "Tropicana Field",
    "TEX": "Globe Life Field",
    "TOR": "Rogers Centre",
    "WSH": "Nationals Park",
}


def _parse_wind_speed(value: str | None) -> float:
    if not value or not isinstance(value, str):
        return np.nan
    m = re.search(r"(\d+)", value)
    return float(m.group(1)) if m else np.nan


def _add_group_rolling(
    df: pd.DataFrame,
    group_cols: Sequence[str],
    date_col: str,
    prefix: str,
    windows: List[int] | None = None,
    n_jobs: int | None = None,
) -> pd.DataFrame:
    if windows is None:
        windows = StrikeoutModelConfig.WINDOW_SIZES

    if n_jobs is None:
        n_jobs = os.cpu_count() or 1

    df = df.sort_values(list(group_cols) + [date_col])
    exclude_cols = {"game_pk"}.union(set(group_cols))
    numeric_cols = [
        c for c in df.select_dtypes(include=np.number).columns if c not in exclude_cols
    ]

    def _calc_for_col(col: str, local_df: pd.DataFrame) -> pd.DataFrame:
        """Calculate rolling stats for a single column using a dataframe slice."""
        grouped = local_df.groupby(list(group_cols))[col]
        shifted = grouped.shift(1)
        parts = []
        for window in windows:
            roll = shifted.rolling(window, min_periods=1)
            mean = roll.mean()
            stats = pd.DataFrame(
                {
                    f"{prefix}{col}_mean_{window}": mean,
                    f"{prefix}{col}_std_{window}": roll.std(),
                    f"{prefix}{col}_min_{window}": roll.min(),
                    f"{prefix}{col}_max_{window}": roll.max(),
                    f"{prefix}{col}_trend_{window}": roll.apply(_trend, raw=True),
                }
            )
            stats[f"{prefix}{col}_momentum_{window}"] = local_df[col] - mean
            parts.append(stats)
        return pd.concat(parts, axis=1)

    frames = [df]
    results = Parallel(n_jobs=n_jobs)(
        delayed(_calc_for_col)(c, df[[c, *group_cols, date_col]]) for c in numeric_cols
    )
    frames.extend(results)

    df = pd.concat(frames, axis=1)
    return df


def engineer_opponent_features(
    db_path: str | None = None,
    source_table: str = "game_level_matchup_details",
    target_table: str = "rolling_pitcher_vs_team",
    n_jobs: int | None = None,
    year: int | None = None,
) -> pd.DataFrame:
    db_path = db_path or DBConfig.PATH
    logger.info("Loading matchup data from %s", source_table)
    max_window = max(StrikeoutModelConfig.WINDOW_SIZES)
    with DBConnection(db_path) as conn:
<<<<<<< HEAD
        query = f"SELECT * FROM {source_table}"
        if year:
            query += f" WHERE strftime('%Y', game_date) = '{year}'"
        df = pd.read_sql_query(query, conn)
        latest = get_latest_date(conn, target_table, "game_date")

        if df.empty:
            logger.warning("No data found in %s", source_table)
            return df

        df["game_date"] = pd.to_datetime(df["game_date"])
        if latest is not None:
            df = df[df["game_date"] > latest]
        if df.empty:
            logger.info("No new rows to process for %s", target_table)
            return df
        df = _add_group_rolling(
            df,
            ["pitcher_id", "opponent_team"],
            "game_date",
            prefix="opp_",
            n_jobs=n_jobs,
        )
        if table_exists(conn, target_table):
            df.to_sql(target_table, conn, if_exists="append", index=False)
        else:
            df.to_sql(target_table, conn, if_exists="replace", index=False)
        logger.info("Saved opponent features to %s", target_table)
        return df

=======
        latest = get_latest_date(conn, target_table)
        if latest is not None:
            logger.info("Existing opponent features up to %s", latest.date())
            prev = pd.read_sql_query(
                f"SELECT * FROM {source_table} WHERE game_date <= ? ORDER BY pitcher_id, opponent_team, game_date DESC",
                conn,
                params=(latest,),
            )
            prev = prev.groupby(["pitcher_id", "opponent_team"]).head(max_window)
            new_rows = pd.read_sql_query(
                f"SELECT * FROM {source_table} WHERE game_date > ?",
                conn,
                params=(latest,),
            )
            if new_rows.empty:
                logger.info("No new games to process")
                return pd.DataFrame()
            df = pd.concat([prev, new_rows], ignore_index=True)
        else:
            df = pd.read_sql_query(f"SELECT * FROM {source_table}", conn)

    if df.empty:
        logger.warning("No data found in %s", source_table)
        return df

    df["game_date"] = pd.to_datetime(df["game_date"])
    features = _add_group_rolling(
        df,
        ["pitcher_id", "opponent_team"],
        "game_date",
        prefix="opp_",
        n_jobs=n_jobs,
    )

    if latest is not None:
        new_features = features[features["game_date"] > latest]
        if new_features.empty:
            logger.info("No new opponent features generated")
            return pd.DataFrame()
        with DBConnection(db_path) as conn:
            new_features.to_sql(target_table, conn, if_exists="append", index=False)
        logger.info("Appended %d new rows to %s", len(new_features), target_table)
        return new_features
    else:
        with DBConnection(db_path) as conn:
            features.to_sql(target_table, conn, if_exists="replace", index=False)
        logger.info("Saved opponent features to %s", target_table)
        return features

>>>>>>> 452fdab4

def engineer_contextual_features(
    db_path: str | None = None,
    source_table: str = "game_level_matchup_details",
    target_table: str = "contextual_features",
    n_jobs: int | None = None,
    year: int | None = None,
) -> pd.DataFrame:
    db_path = db_path or DBConfig.PATH
    logger.info("Loading matchup data from %s", source_table)
    max_window = max(StrikeoutModelConfig.WINDOW_SIZES)
    with DBConnection(db_path) as conn:
<<<<<<< HEAD
        query = f"SELECT * FROM {source_table}"
        if year:
            query += f" WHERE strftime('%Y', game_date) = '{year}'"
        df = pd.read_sql_query(query, conn)
        latest = get_latest_date(conn, target_table, "game_date")

        if df.empty:
            logger.warning("No data found in %s", source_table)
            return df

        df["game_date"] = pd.to_datetime(df["game_date"])
        if latest is not None:
            df = df[df["game_date"] > latest]
        if df.empty:
            logger.info("No new rows to process for %s", target_table)
            return df

        if "temp" in df.columns:
            df["temp"] = pd.to_numeric(df["temp"], errors="coerce")
        if "wind" in df.columns:
            df["wind_speed"] = df["wind"].apply(_parse_wind_speed)
        if "elevation" in df.columns:
            df["elevation"] = pd.to_numeric(df["elevation"], errors="coerce")

        df = _add_group_rolling(
            df, ["hp_umpire"], "game_date", prefix="ump_", n_jobs=n_jobs
        )
        if "weather" in df.columns:
            df = _add_group_rolling(
                df, ["weather"], "game_date", prefix="wx_", n_jobs=n_jobs
            )
        df = _add_group_rolling(
            df, ["home_team"], "game_date", prefix="venue_", n_jobs=n_jobs
        )

        df["stadium"] = df["home_team"].map(TEAM_TO_BALLPARK)

        if table_exists(conn, target_table):
            df.to_sql(target_table, conn, if_exists="append", index=False)
        else:
            df.to_sql(target_table, conn, if_exists="replace", index=False)
        logger.info("Saved contextual features to %s", target_table)
        return df
=======
        latest = get_latest_date(conn, target_table)
        if latest is not None:
            logger.info("Existing contextual features up to %s", latest.date())
            prev = pd.read_sql_query(
                f"SELECT * FROM {source_table} WHERE game_date <= ? ORDER BY pitcher_id, game_date DESC",
                conn,
                params=(latest,),
            )
            prev = prev.groupby("pitcher_id").head(max_window)
            new_rows = pd.read_sql_query(
                f"SELECT * FROM {source_table} WHERE game_date > ?",
                conn,
                params=(latest,),
            )
            if new_rows.empty:
                logger.info("No new games to process")
                return pd.DataFrame()
            df = pd.concat([prev, new_rows], ignore_index=True)
        else:
            df = pd.read_sql_query(f"SELECT * FROM {source_table}", conn)

    if df.empty:
        logger.warning("No data found in %s", source_table)
        return df

    df["game_date"] = pd.to_datetime(df["game_date"])
    if "temp" in df.columns:
        df["temp"] = pd.to_numeric(df["temp"], errors="coerce")
    if "wind" in df.columns:
        df["wind_speed"] = df["wind"].apply(_parse_wind_speed)
    if "elevation" in df.columns:
        df["elevation"] = pd.to_numeric(df["elevation"], errors="coerce")

    features = _add_group_rolling(
        df, ["hp_umpire"], "game_date", prefix="ump_", n_jobs=n_jobs
    )
    if "weather" in df.columns:
        features = _add_group_rolling(
            features, ["weather"], "game_date", prefix="wx_", n_jobs=n_jobs
        )
    features = _add_group_rolling(
        features, ["home_team"], "game_date", prefix="venue_", n_jobs=n_jobs
    )

    features["stadium"] = features["home_team"].map(TEAM_TO_BALLPARK)

    if latest is not None:
        new_features = features[features["game_date"] > latest]
        if new_features.empty:
            logger.info("No new contextual features generated")
            return pd.DataFrame()
        with DBConnection(db_path) as conn:
            new_features.to_sql(target_table, conn, if_exists="append", index=False)
        logger.info("Appended %d new rows to %s", len(new_features), target_table)
        return new_features
    else:
        with DBConnection(db_path) as conn:
            features.to_sql(target_table, conn, if_exists="replace", index=False)
        logger.info("Saved contextual features to %s", target_table)
        return features
>>>>>>> 452fdab4
<|MERGE_RESOLUTION|>--- conflicted
+++ resolved
@@ -7,17 +7,12 @@
 import numpy as np
 import pandas as pd
 from joblib import Parallel, delayed
-
-<<<<<<< HEAD
 from src.utils import (
     DBConnection,
     setup_logger,
     table_exists,
     get_latest_date,
 )
-=======
-from src.utils import DBConnection, setup_logger, get_latest_date
->>>>>>> 452fdab4
 from src.config import DBConfig, StrikeoutModelConfig, LogConfig
 from .engineer_features import _trend
 
@@ -130,7 +125,6 @@
     logger.info("Loading matchup data from %s", source_table)
     max_window = max(StrikeoutModelConfig.WINDOW_SIZES)
     with DBConnection(db_path) as conn:
-<<<<<<< HEAD
         query = f"SELECT * FROM {source_table}"
         if year:
             query += f" WHERE strftime('%Y', game_date) = '{year}'"
@@ -161,58 +155,6 @@
         logger.info("Saved opponent features to %s", target_table)
         return df
 
-=======
-        latest = get_latest_date(conn, target_table)
-        if latest is not None:
-            logger.info("Existing opponent features up to %s", latest.date())
-            prev = pd.read_sql_query(
-                f"SELECT * FROM {source_table} WHERE game_date <= ? ORDER BY pitcher_id, opponent_team, game_date DESC",
-                conn,
-                params=(latest,),
-            )
-            prev = prev.groupby(["pitcher_id", "opponent_team"]).head(max_window)
-            new_rows = pd.read_sql_query(
-                f"SELECT * FROM {source_table} WHERE game_date > ?",
-                conn,
-                params=(latest,),
-            )
-            if new_rows.empty:
-                logger.info("No new games to process")
-                return pd.DataFrame()
-            df = pd.concat([prev, new_rows], ignore_index=True)
-        else:
-            df = pd.read_sql_query(f"SELECT * FROM {source_table}", conn)
-
-    if df.empty:
-        logger.warning("No data found in %s", source_table)
-        return df
-
-    df["game_date"] = pd.to_datetime(df["game_date"])
-    features = _add_group_rolling(
-        df,
-        ["pitcher_id", "opponent_team"],
-        "game_date",
-        prefix="opp_",
-        n_jobs=n_jobs,
-    )
-
-    if latest is not None:
-        new_features = features[features["game_date"] > latest]
-        if new_features.empty:
-            logger.info("No new opponent features generated")
-            return pd.DataFrame()
-        with DBConnection(db_path) as conn:
-            new_features.to_sql(target_table, conn, if_exists="append", index=False)
-        logger.info("Appended %d new rows to %s", len(new_features), target_table)
-        return new_features
-    else:
-        with DBConnection(db_path) as conn:
-            features.to_sql(target_table, conn, if_exists="replace", index=False)
-        logger.info("Saved opponent features to %s", target_table)
-        return features
-
->>>>>>> 452fdab4
-
 def engineer_contextual_features(
     db_path: str | None = None,
     source_table: str = "game_level_matchup_details",
@@ -224,7 +166,6 @@
     logger.info("Loading matchup data from %s", source_table)
     max_window = max(StrikeoutModelConfig.WINDOW_SIZES)
     with DBConnection(db_path) as conn:
-<<<<<<< HEAD
         query = f"SELECT * FROM {source_table}"
         if year:
             query += f" WHERE strftime('%Y', game_date) = '{year}'"
@@ -267,66 +208,4 @@
         else:
             df.to_sql(target_table, conn, if_exists="replace", index=False)
         logger.info("Saved contextual features to %s", target_table)
-        return df
-=======
-        latest = get_latest_date(conn, target_table)
-        if latest is not None:
-            logger.info("Existing contextual features up to %s", latest.date())
-            prev = pd.read_sql_query(
-                f"SELECT * FROM {source_table} WHERE game_date <= ? ORDER BY pitcher_id, game_date DESC",
-                conn,
-                params=(latest,),
-            )
-            prev = prev.groupby("pitcher_id").head(max_window)
-            new_rows = pd.read_sql_query(
-                f"SELECT * FROM {source_table} WHERE game_date > ?",
-                conn,
-                params=(latest,),
-            )
-            if new_rows.empty:
-                logger.info("No new games to process")
-                return pd.DataFrame()
-            df = pd.concat([prev, new_rows], ignore_index=True)
-        else:
-            df = pd.read_sql_query(f"SELECT * FROM {source_table}", conn)
-
-    if df.empty:
-        logger.warning("No data found in %s", source_table)
-        return df
-
-    df["game_date"] = pd.to_datetime(df["game_date"])
-    if "temp" in df.columns:
-        df["temp"] = pd.to_numeric(df["temp"], errors="coerce")
-    if "wind" in df.columns:
-        df["wind_speed"] = df["wind"].apply(_parse_wind_speed)
-    if "elevation" in df.columns:
-        df["elevation"] = pd.to_numeric(df["elevation"], errors="coerce")
-
-    features = _add_group_rolling(
-        df, ["hp_umpire"], "game_date", prefix="ump_", n_jobs=n_jobs
-    )
-    if "weather" in df.columns:
-        features = _add_group_rolling(
-            features, ["weather"], "game_date", prefix="wx_", n_jobs=n_jobs
-        )
-    features = _add_group_rolling(
-        features, ["home_team"], "game_date", prefix="venue_", n_jobs=n_jobs
-    )
-
-    features["stadium"] = features["home_team"].map(TEAM_TO_BALLPARK)
-
-    if latest is not None:
-        new_features = features[features["game_date"] > latest]
-        if new_features.empty:
-            logger.info("No new contextual features generated")
-            return pd.DataFrame()
-        with DBConnection(db_path) as conn:
-            new_features.to_sql(target_table, conn, if_exists="append", index=False)
-        logger.info("Appended %d new rows to %s", len(new_features), target_table)
-        return new_features
-    else:
-        with DBConnection(db_path) as conn:
-            features.to_sql(target_table, conn, if_exists="replace", index=False)
-        logger.info("Saved contextual features to %s", target_table)
-        return features
->>>>>>> 452fdab4
+        return df