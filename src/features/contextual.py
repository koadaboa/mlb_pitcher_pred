from __future__ import annotations

import os
import re
from typing import List, Sequence

import numpy as np
import pandas as pd
from joblib import Parallel, delayed
from src.utils import (
    DBConnection,
    setup_logger,
    table_exists,
    get_latest_date,
    safe_merge,
    load_table_cached,
)
from src.config import (
    DBConfig,
    StrikeoutModelConfig,
    LogConfig,
    BALLPARK_FACTORS,
    BALLPARK_COORDS,
)

logger = setup_logger(
    "contextual_features",
    LogConfig.LOG_DIR / "contextual_features.log",
)


TEAM_TO_BALLPARK = {
    "ARI": "Chase Field",
    "ATL": "Truist Park",
    "BAL": "Oriole Park at Camden Yards",
    "BOS": "Fenway Park",
    "CHC": "Wrigley Field",
    "CWS": "Guaranteed Rate Field",
    "CIN": "Great American Ball Park",
    "CLE": "Progressive Field",
    "COL": "Coors Field",
    "DET": "Comerica Park",
    "HOU": "Minute Maid Park",
    "KC": "Kauffman Stadium",
    "LAA": "Angel Stadium",
    "LAD": "Dodger Stadium",
    "MIA": "loanDepot Park",
    "MIL": "American Family Field",
    "MIN": "Target Field",
    "NYM": "Citi Field",
    "NYY": "Yankee Stadium",
    "OAK": "Oakland Coliseum",
    "PHI": "Citizens Bank Park",
    "PIT": "PNC Park",
    "SD": "Petco Park",
    "SF": "Oracle Park",
    "SEA": "T-Mobile Park",
    "STL": "Busch Stadium",
    "TB": "Tropicana Field",
    "TEX": "Globe Life Field",
    "TOR": "Rogers Centre",
    "WSH": "Nationals Park",
}


def _haversine_distance(
    coord1: tuple[float, float] | None, coord2: tuple[float, float] | None
) -> float:
    """Return great-circle distance in miles between two lat/lon coordinates."""
    if not coord1 or not coord2:
        return np.nan

    lat1, lon1 = np.radians(coord1)
    lat2, lon2 = np.radians(coord2)
    dlat = lat2 - lat1
    dlon = lon2 - lon1
    a = np.sin(dlat / 2) ** 2 + np.cos(lat1) * np.cos(lat2) * np.sin(dlon / 2) ** 2
    c = 2 * np.arcsin(np.sqrt(a))
    earth_radius_miles = 3958.8
    return float(earth_radius_miles * c)


def _parse_wind_speed(value: str | None) -> float:
    if not value or not isinstance(value, str):
        return np.nan
    m = re.search(r"(\d+)", value)
    return float(m.group(1)) if m else np.nan


def _add_group_rolling(
    df: pd.DataFrame,
    group_cols: Sequence[str],
    date_col: str,
    prefix: str,
    windows: List[int] | None = None,
    n_jobs: int | None = None,
    numeric_cols: Sequence[str] | None = None,
    ewm_halflife: float | None = None,
) -> pd.DataFrame:
    """Compute rolling stats for specified groups.

    Parameters
    ----------
    df : DataFrame
        Input data containing all columns.
    group_cols : Sequence[str]
        Columns used to group consecutive games.
    date_col : str
        Column containing the chronological order of games.
    prefix : str
        Prefix for the generated feature names.
    windows : list[int], optional
        Rolling window sizes. Defaults to ``StrikeoutModelConfig.WINDOW_SIZES``.
    n_jobs : int, optional
<<<<<<< HEAD
        Number of parallel workers. Defaults to ``StrikeoutModelConfig.MAX_WORKERS``
        or the ``MAX_WORKERS`` environment variable.
=======
        Parameter preserved for backward compatibility. Currently unused.
>>>>>>> c5efe0df
    numeric_cols : Sequence[str], optional
        Restrict calculations to these numeric columns. If ``None`` (default),
        all numeric columns except identifiers are used.
    ewm_halflife : float, optional
        If provided, compute exponentially weighted moving averages using the
        specified ``halflife``. Columns are suffixed with ``ewm_<halflife>`` and
        ``momentum_ewm_<halflife>``.
    """
    if windows is None:
        windows = StrikeoutModelConfig.WINDOW_SIZES

<<<<<<< HEAD
    if n_jobs is None:
        n_jobs = int(os.getenv("MAX_WORKERS", StrikeoutModelConfig.MAX_WORKERS))

=======
>>>>>>> c5efe0df
    df = df.sort_values(list(group_cols) + [date_col])
    exclude_cols = {"game_pk"}.union(set(group_cols))
    if numeric_cols is None:
        numeric_cols = [
            c
            for c in df.select_dtypes(include=np.number).columns
            if c not in exclude_cols
        ]
    else:
        numeric_cols = [c for c in numeric_cols if c in df.columns and c not in exclude_cols]

    df_idx = df.set_index(list(group_cols) + [date_col])
    shifted = df_idx[numeric_cols].groupby(level=group_cols).shift(1)

    frames = [df_idx]
    for window in windows:
        roll = (
            shifted.groupby(level=group_cols, group_keys=False)[numeric_cols]
            .rolling(window, min_periods=1)
            .agg(["mean", "std"])
        )
        means = roll.xs("mean", level=-1, axis=1)
        stds = roll.xs("std", level=-1, axis=1)
        means.columns = [f"{prefix}{c}_mean_{window}" for c in numeric_cols]
        stds.columns = [f"{prefix}{c}_std_{window}" for c in numeric_cols]
        momentum = shifted[numeric_cols] - means
        momentum.columns = [f"{prefix}{c}_momentum_{window}" for c in numeric_cols]
        frames.extend([means, stds, momentum])

    if ewm_halflife is not None:
        ewm = (
            shifted.groupby(level=group_cols, group_keys=False)[numeric_cols]
            .apply(lambda x: x.ewm(halflife=ewm_halflife, min_periods=1).mean())
        )
        ewm.columns = [f"{prefix}{c}_ewm_{int(ewm_halflife)}" for c in numeric_cols]
        momentum_ewm = shifted[numeric_cols] - ewm
        momentum_ewm.columns = [
            f"{prefix}{c}_momentum_ewm_{int(ewm_halflife)}" for c in numeric_cols
        ]
        frames.extend([ewm, momentum_ewm])

    result = pd.concat(frames, axis=1)
    return result.reset_index()


def engineer_opponent_features(
    db_path: str | None = None,
    source_table: str = "game_level_matchup_details",
    target_table: str = "rolling_pitcher_vs_team",
    n_jobs: int | None = None,
    year: int | None = None,
    rebuild: bool = False,
) -> pd.DataFrame:
    """Compute rolling opponent statistics for each pitcher/team matchup.

    Parameters
    ----------
    rebuild : bool, default False
        When ``True`` the ``target_table`` is dropped before new rows are
        inserted so only features using the current window sizes remain.
    """

    db_path = db_path or DBConfig.PATH
    logger.info("Loading matchup data from %s", source_table)
    with DBConnection(db_path) as conn:
        if rebuild and table_exists(conn, target_table):
            conn.execute(f"DROP TABLE IF EXISTS {target_table}")
            latest = None
        else:
            latest = get_latest_date(conn, target_table, "game_date")

        df = load_table_cached(db_path, source_table, year, rebuild=rebuild)

        hand_query = """
            SELECT b.game_pk,
                   b.opponent_team,
                   s.pitcher_hand,
                   SUM(b.strikeouts) AS strikeouts,
                   SUM(b.plate_appearances) AS plate_appearances,
                   SUM(b.ops * b.plate_appearances) / SUM(b.plate_appearances) AS team_ops
            FROM game_level_batters_vs_starters b
            JOIN game_level_starting_pitchers s
              ON b.game_pk = s.game_pk AND b.pitcher_id = s.pitcher_id
            GROUP BY b.game_pk, b.opponent_team, s.pitcher_hand
        """
        hand_df = pd.read_sql_query(hand_query, conn)
        if not hand_df.empty:
            hand_df["team_k_rate"] = (
                hand_df["strikeouts"] / hand_df["plate_appearances"]
            )
            ops_pivot = (
                hand_df.pivot(
                    index=["game_pk", "opponent_team"],
                    columns="pitcher_hand",
                    values="team_ops",
                )
                .rename(columns={"L": "team_ops_vs_LHP", "R": "team_ops_vs_RHP"})
                .reset_index()
            )
            hand_df = hand_df[
                ["game_pk", "opponent_team", "pitcher_hand", "team_k_rate"]
            ]
            df = safe_merge(
                df,
                hand_df,
                on=["game_pk", "opponent_team", "pitcher_hand"],
                how="left",
            )
            df = safe_merge(
                df,
                ops_pivot,
                on=["game_pk", "opponent_team"],
                how="left",
            )


        if "pitcher_hand" in df.columns and "bat_ops" in df.columns:
            df["bat_ops_vs_LHP"] = np.where(
                df["pitcher_hand"] == "L", df["bat_ops"], np.nan
            )
            df["bat_ops_vs_RHP"] = np.where(
                df["pitcher_hand"] == "R", df["bat_ops"], np.nan
            )
        if "pitcher_hand" in df.columns and "bat_strikeout_rate" in df.columns:
            df["bat_k_rate_vs_LHP"] = np.where(
                df["pitcher_hand"] == "L", df["bat_strikeout_rate"], np.nan
            )
            df["bat_k_rate_vs_RHP"] = np.where(
                df["pitcher_hand"] == "R", df["bat_strikeout_rate"], np.nan
            )

        if df.empty:
            logger.warning("No data found in %s", source_table)
            return df

        df["game_date"] = pd.to_datetime(df["game_date"])
        if latest is not None:
            df = df[df["game_date"] > latest]
        if df.empty:
            logger.info("No new rows to process for %s", target_table)
            return df
        df = _add_group_rolling(
            df,
            ["pitcher_id", "opponent_team"],
            "game_date",
            prefix="opp_",
            n_jobs=n_jobs,
            numeric_cols=StrikeoutModelConfig.CONTEXT_ROLLING_COLS,
            ewm_halflife=StrikeoutModelConfig.EWM_HALFLIFE,
        )
        hand_cols = [
            c
            for c in [
                "team_k_rate",
                "bat_ops_vs_LHP",
                "bat_ops_vs_RHP",
                "bat_k_rate_vs_LHP",
                "bat_k_rate_vs_RHP",
            ]
            if c in df.columns
        ]
        if hand_cols:
            df = _add_group_rolling(
                df,
                ["opponent_team", "pitcher_hand"],
                "game_date",
                prefix="team_hand_",
                n_jobs=n_jobs,
                numeric_cols=hand_cols,
                ewm_halflife=StrikeoutModelConfig.EWM_HALFLIFE,
            )
            df = df.drop(columns=hand_cols)
        if rebuild or not table_exists(conn, target_table):
            df.to_sql(target_table, conn, if_exists="replace", index=False)
        else:
            df.to_sql(target_table, conn, if_exists="append", index=False)
        logger.info("Saved opponent features to %s", target_table)
        return df


def engineer_contextual_features(
    db_path: str | None = None,
    source_table: str = "game_level_matchup_details",
    target_table: str = "contextual_features",
    n_jobs: int | None = None,
    year: int | None = None,
    rebuild: bool = False,
) -> pd.DataFrame:
    """Aggregate contextual factors and compute rolling statistics.

    Parameters
    ----------
    rebuild : bool, default False
        Drop and recreate ``target_table`` so outdated window sizes are removed.
    """

    db_path = db_path or DBConfig.PATH
    logger.info("Loading matchup data from %s", source_table)
    with DBConnection(db_path) as conn:
        if rebuild and table_exists(conn, target_table):
            conn.execute(f"DROP TABLE IF EXISTS {target_table}")
            latest = None
        else:
            latest = get_latest_date(conn, target_table, "game_date")

        df = load_table_cached(db_path, source_table, year, rebuild=rebuild)

        if df.empty:
            logger.warning("No data found in %s", source_table)
            return df

        df["game_date"] = pd.to_datetime(df["game_date"])
        if latest is not None:
            df = df[df["game_date"] > latest]
        if df.empty:
            logger.info("No new rows to process for %s", target_table)
            return df

        if "temp" in df.columns:
            df["temp"] = pd.to_numeric(df["temp"], errors="coerce")
        if "wind" in df.columns:
            df["wind_speed"] = df["wind"].apply(_parse_wind_speed)
        if "elevation" in df.columns:
            df["elevation"] = pd.to_numeric(df["elevation"], errors="coerce")
        if "humidity" in df.columns:
            df["humidity"] = pd.to_numeric(df["humidity"], errors="coerce")

        df["day_of_week"] = df["game_date"].dt.dayofweek

        def _compute_distance(row: pd.Series) -> float:
            if "pitching_team" in row and row["pitching_team"] != row["home_team"]:
                away = row["pitching_team"]
            else:
                away = row.get("opponent_team")
            home_stadium = TEAM_TO_BALLPARK.get(row["home_team"])
            away_stadium = TEAM_TO_BALLPARK.get(away)
            home_coord = BALLPARK_COORDS.get(home_stadium)
            away_coord = BALLPARK_COORDS.get(away_stadium)
            return _haversine_distance(away_coord, home_coord)

        df["travel_distance"] = df.apply(_compute_distance, axis=1)

        df["stadium"] = df["home_team"].map(TEAM_TO_BALLPARK)
        df["park_factor"] = df["stadium"].map(BALLPARK_FACTORS)

        df = _add_group_rolling(
            df,
            ["hp_umpire"],
            "game_date",
            prefix="ump_",
            n_jobs=n_jobs,
            numeric_cols=StrikeoutModelConfig.CONTEXT_ROLLING_COLS,
            ewm_halflife=StrikeoutModelConfig.EWM_HALFLIFE,
        )
        if "weather" in df.columns:
            df = _add_group_rolling(
                df,
                ["weather"],
                "game_date",
                prefix="wx_",
                n_jobs=n_jobs,
                numeric_cols=StrikeoutModelConfig.CONTEXT_ROLLING_COLS,
                ewm_halflife=StrikeoutModelConfig.EWM_HALFLIFE,
            )
        df = _add_group_rolling(
            df,
            ["home_team"],
            "game_date",
            prefix="venue_",
            n_jobs=n_jobs,
            numeric_cols=StrikeoutModelConfig.CONTEXT_ROLLING_COLS,
            ewm_halflife=StrikeoutModelConfig.EWM_HALFLIFE,
        )

        if rebuild or not table_exists(conn, target_table):
            df.to_sql(target_table, conn, if_exists="replace", index=False)
        else:
            df.to_sql(target_table, conn, if_exists="append", index=False)
        logger.info("Saved contextual features to %s", target_table)
        return df


def engineer_lineup_trends(
    db_path: str | None = None,
    source_table: str = "game_starting_lineups",
    target_table: str = "lineup_trends",
    n_jobs: int | None = None,
    year: int | None = None,
    rebuild: bool = False,
) -> pd.DataFrame:
    """Compute rolling lineup statistics grouped by pitcher."""

    db_path = db_path or DBConfig.PATH
    logger.info("Loading lineup data from %s", source_table)
    with DBConnection(db_path) as conn:
        if rebuild and table_exists(conn, target_table):
            conn.execute(f"DROP TABLE IF EXISTS {target_table}")
            latest = None
        else:
            latest = get_latest_date(conn, target_table, "game_date")

        df = load_table_cached(db_path, source_table, year, rebuild=rebuild)

        if "game_date" not in df.columns:
            date_df = load_table_cached(
                db_path,
                "game_level_starting_pitchers",
                year,
                rebuild=rebuild,
            )[["game_pk", "pitcher_id", "game_date"]]
            merge_cols=["game_pk"]
            if "pitcher_id" in df.columns:
                merge_cols.append("pitcher_id")
            df = safe_merge(df, date_df, on=merge_cols, how="left")
    if df.empty:
        logger.warning("No data found in %s", source_table)
        return df

    df["game_date"] = pd.to_datetime(df["game_date"])
    if latest is not None:
        df = df[df["game_date"] > latest]
    if df.empty:
        logger.info("No new rows to process for %s", target_table)
        return df

    numeric_cols = [
        c
        for c in df.select_dtypes(include=np.number).columns
        if c not in {"game_pk", "pitcher_id"}
    ]
    df = _add_group_rolling(
        df,
        ["pitcher_id"],
        "game_date",
        prefix="lineup_",
        n_jobs=n_jobs,
        numeric_cols=numeric_cols,
        ewm_halflife=StrikeoutModelConfig.EWM_HALFLIFE,
    )

    with DBConnection(db_path) as conn:
        if rebuild or not table_exists(conn, target_table):
            df.to_sql(target_table, conn, if_exists="replace", index=False)
        else:
            df.to_sql(target_table, conn, if_exists="append", index=False)
    logger.info("Saved lineup trends to %s", target_table)
    return df


def engineer_catcher_defense(
    db_path: str | None = None,
    lineup_table: str = "game_starting_lineups",
    metrics_table: str = "catcher_defense_metrics",
    target_table: str = "rolling_catcher_defense",
    n_jobs: int | None = None,
    year: int | None = None,
    rebuild: bool = False,
) -> pd.DataFrame:
    """Merge catcher defense metrics and compute rolling stats by catcher."""

    db_path = db_path or DBConfig.PATH
    logger.info("Loading catcher data from %s", metrics_table)
    with DBConnection(db_path) as conn:
        if rebuild and table_exists(conn, target_table):
            conn.execute(f"DROP TABLE IF EXISTS {target_table}")
            latest = None
        else:
            latest = get_latest_date(conn, target_table, "game_date")

        # "catcher_id" was added in later versions of the lineup table. Infer it
        # from pitch-level data if the column is missing so the feature
        # engineering script can run on older databases.
        table_cols = [row[1] for row in conn.execute(f"PRAGMA table_info({lineup_table})")]
        select_cols = ["game_pk", "team"]
        if "catcher_id" in table_cols:
            select_cols.append("catcher_id")
        lineup_df = pd.read_sql_query(
            f"SELECT {', '.join(select_cols)} FROM {lineup_table}", conn
        )
        if "catcher_id" not in lineup_df.columns:
            logger.warning(
                "catcher_id column missing from %s; inferring from statcast_pitchers",
                lineup_table,
            )
            catcher_df = pd.read_sql_query(
                """
                SELECT game_pk, inning_topbot, home_team, away_team,
                       fielder_2, pitch_number, inning
                FROM statcast_pitchers
                WHERE inning = 1
                """,
                conn,
            )
            if catcher_df.empty:
                lineup_df["catcher_id"] = np.nan
            else:
                catcher_df["team"] = np.where(
                    catcher_df["inning_topbot"] == "Top",
                    catcher_df["home_team"],
                    catcher_df["away_team"],
                )
                catcher_map = (
                    catcher_df.sort_values("pitch_number")
                    .groupby(["game_pk", "team"], as_index=False)["fielder_2"]
                    .first()
                    .rename(columns={"fielder_2": "catcher_id"})
                )
                lineup_df = safe_merge(
                    lineup_df,
                    catcher_map,
                    on=["game_pk", "team"],
                    how="left",
                )
        date_df = pd.read_sql_query(
            "SELECT game_pk, pitching_team, pitcher_id, game_date FROM game_level_starting_pitchers",
            conn,
        )
        lineup_df = safe_merge(
            lineup_df,
            date_df,
            left_on=["game_pk", "team"],
            right_on=["game_pk", "pitching_team"],
            how="left",
        )

        metrics_query = f"SELECT * FROM {metrics_table}"
        if year:
            metrics_query += f" WHERE strftime('%Y', game_date) = '{year}'"
        metrics_df = pd.read_sql_query(metrics_query, conn)

    if metrics_df.empty or lineup_df.empty:
        logger.warning("No catcher data found")
        return pd.DataFrame()

    metrics_df["game_date"] = pd.to_datetime(metrics_df["game_date"])
    lineup_df["game_date"] = pd.to_datetime(lineup_df["game_date"])
    df = safe_merge(
        lineup_df,
        metrics_df,
        on=["game_pk", "catcher_id"],
        how="left",
        suffixes=("", "_metrics"),
    )
    if "game_date_metrics" in df.columns:
        df["game_date"] = df["game_date"].fillna(df.pop("game_date_metrics"))
    if latest is not None:
        df = df[df["game_date"] > latest]
    if df.empty:
        logger.info("No new rows to process for %s", target_table)
        return df

    numeric_cols = [
        c
        for c in metrics_df.select_dtypes(include=np.number).columns
        if c not in {"game_pk", "catcher_id"}
    ]
    df = _add_group_rolling(
        df,
        ["catcher_id"],
        "game_date",
        prefix="catcher_",
        n_jobs=n_jobs,
        numeric_cols=numeric_cols,
        ewm_halflife=StrikeoutModelConfig.EWM_HALFLIFE,
    )

    with DBConnection(db_path) as conn:
        if rebuild or not table_exists(conn, target_table):
            df.to_sql(target_table, conn, if_exists="replace", index=False)
        else:
            df.to_sql(target_table, conn, if_exists="append", index=False)
    logger.info("Saved catcher defense trends to %s", target_table)
    return df<|MERGE_RESOLUTION|>--- conflicted
+++ resolved
@@ -112,12 +112,8 @@
     windows : list[int], optional
         Rolling window sizes. Defaults to ``StrikeoutModelConfig.WINDOW_SIZES``.
     n_jobs : int, optional
-<<<<<<< HEAD
         Number of parallel workers. Defaults to ``StrikeoutModelConfig.MAX_WORKERS``
         or the ``MAX_WORKERS`` environment variable.
-=======
-        Parameter preserved for backward compatibility. Currently unused.
->>>>>>> c5efe0df
     numeric_cols : Sequence[str], optional
         Restrict calculations to these numeric columns. If ``None`` (default),
         all numeric columns except identifiers are used.
@@ -129,12 +125,9 @@
     if windows is None:
         windows = StrikeoutModelConfig.WINDOW_SIZES
 
-<<<<<<< HEAD
     if n_jobs is None:
         n_jobs = int(os.getenv("MAX_WORKERS", StrikeoutModelConfig.MAX_WORKERS))
 
-=======
->>>>>>> c5efe0df
     df = df.sort_values(list(group_cols) + [date_col])
     exclude_cols = {"game_pk"}.union(set(group_cols))
     if numeric_cols is None:
