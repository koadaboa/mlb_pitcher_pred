--- conflicted
+++ resolved
@@ -7,16 +7,12 @@
 
 from typing import List
 
-<<<<<<< HEAD
 from src.utils import (
     DBConnection,
     setup_logger,
     table_exists,
     get_latest_date,
 )
-=======
-from src.utils import DBConnection, setup_logger, get_latest_date
->>>>>>> 452fdab4
 from src.config import DBConfig, StrikeoutModelConfig, LogConfig
 
 logger = setup_logger(
@@ -94,34 +90,11 @@
     logger.info("Loading data from %s", source_table)
     max_window = max(StrikeoutModelConfig.WINDOW_SIZES)
     with DBConnection(db_path) as conn:
-<<<<<<< HEAD
         query = f"SELECT * FROM {source_table}"
         if year:
             query += f" WHERE strftime('%Y', game_date) = '{year}'"
         df = pd.read_sql_query(query, conn)
         latest = get_latest_date(conn, target_table, "game_date")
-=======
-        latest = get_latest_date(conn, target_table)
-        if latest is not None:
-            logger.info("Existing features found up to %s", latest.date())
-            prev = pd.read_sql_query(
-                f"SELECT * FROM {source_table} WHERE game_date <= ? ORDER BY pitcher_id, game_date DESC",
-                conn,
-                params=(latest,),
-            )
-            prev = prev.groupby("pitcher_id").head(max_window)
-            new_rows = pd.read_sql_query(
-                f"SELECT * FROM {source_table} WHERE game_date > ?",
-                conn,
-                params=(latest,),
-            )
-            if new_rows.empty:
-                logger.info("No new games to process")
-                return pd.DataFrame()
-            df = pd.concat([prev, new_rows], ignore_index=True)
-        else:
-            df = pd.read_sql_query(f"SELECT * FROM {source_table}", conn)
->>>>>>> 452fdab4
 
     if "game_date" not in df.columns:
         logger.error("Required column 'game_date' not found in %s", source_table)
@@ -136,7 +109,6 @@
         return df
 
     logger.info("Computing rolling features for %d rows", len(df))
-<<<<<<< HEAD
     df = add_rolling_features(df, group_col="pitcher_id", date_col="game_date")
 
     if table_exists(conn, target_table):
@@ -145,24 +117,6 @@
         df.to_sql(target_table, conn, if_exists="replace", index=False)
     logger.info("Saved features to table '%s'", target_table)
     return df
-=======
-    features = add_rolling_features(df, group_col="pitcher_id", date_col="game_date")
-
-    if latest is not None:
-        new_features = features[features["game_date"] > latest]
-        if new_features.empty:
-            logger.info("No new features generated")
-            return pd.DataFrame()
-        with DBConnection(db_path) as conn:
-            new_features.to_sql(target_table, conn, if_exists="append", index=False)
-        logger.info("Appended %d new rows to %s", len(new_features), target_table)
-        return new_features
-    else:
-        with DBConnection(db_path) as conn:
-            features.to_sql(target_table, conn, if_exists="replace", index=False)
-        logger.info("Saved features to table '%s'", target_table)
-        return features
->>>>>>> 452fdab4
 
 
 def main() -> None:
