from __future__ import annotations

import pandas as pd
from pathlib import Path

from src.utils import DBConnection, setup_logger
from src.utils import table_exists, get_latest_date
from src.config import DBConfig, LogConfig, StrikeoutModelConfig
from .encoding import mean_target_encode
from .selection import BASE_EXCLUDE_COLS

# Categorical columns that should be ignored when mean target encoding
EXTRA_CAT_EXCLUDE_COLS = [
    "away_pitcher_ids",
    "home_pitcher_ids",
    "scraped_timestamp",
]
import re
import numpy as np

logger = setup_logger("join_features", LogConfig.LOG_DIR / "join_features.log")


def _winsorize_columns(df: pd.DataFrame, cols: list[str], lower_q: float = 0.01, upper_q: float = 0.99) -> None:
    """Clip numeric columns to specified quantiles to limit outliers."""
    for col in cols:
        lower = df[col].quantile(lower_q)
        upper = df[col].quantile(upper_q)
        df[col] = df[col].clip(lower, upper)


def _log_transform(df: pd.DataFrame, cols: list[str]) -> None:
    """Apply log1p transform to positive-valued columns and store as new features."""
    for col in cols:
        if (df[col] >= 0).all() and df[col].max() > 1:
            df[f"log_{col}"] = np.log1p(df[col])


def build_model_features(
    db_path: Path | None = None,
    pitcher_table: str = "rolling_pitcher_features",
    opp_table: str = "rolling_pitcher_vs_team",
    context_table: str = "contextual_features",
    lineup_table: str = "lineup_trends",
<<<<<<< HEAD
    batter_history_table: str = "rolling_batter_pitcher_history",
    lineup_ids_table: str = "game_starting_lineups",
=======
    catcher_table: str = "rolling_catcher_defense",
>>>>>>> a6fd1184
    target_table: str = "model_features",
    year: int | None = None,
    rebuild: bool = False,
) -> pd.DataFrame:
    """Join engineered feature tables into one dataset.

    Parameters
    ----------
    rebuild : bool, default False
        Drop ``target_table`` and recreate it with only the configured window
        sizes.
    """
    db_path = db_path or DBConfig.PATH

    valid_windows = {str(w) for w in StrikeoutModelConfig.WINDOW_SIZES}
    pattern = re.compile(r"_(?:mean|std|momentum)_(\d+)$")

    with DBConnection(db_path) as conn:
        if rebuild and table_exists(conn, target_table):
            conn.execute(f"DROP TABLE IF EXISTS {target_table}")
            latest = None
        else:
            latest = get_latest_date(conn, target_table, "game_date")

        base_query = "SELECT * FROM {}"
        filter_clause = f" WHERE strftime('%Y', game_date) = '{year}'" if year else ""
        pitcher_df = pd.read_sql_query(
            base_query.format(pitcher_table) + filter_clause, conn
        )
        if "game_date" in pitcher_df.columns:
            pitcher_df["game_date"] = pd.to_datetime(pitcher_df["game_date"])
        opp_df = pd.read_sql_query(base_query.format(opp_table) + filter_clause, conn)
        ctx_df = pd.read_sql_query(
            base_query.format(context_table) + filter_clause, conn
        )
        lineup_df = pd.read_sql_query(
            base_query.format(lineup_table) + filter_clause, conn
        )
<<<<<<< HEAD
        bp_df = pd.read_sql_query(
            base_query.format(batter_history_table) + filter_clause, conn
        )
        lineup_ids = pd.read_sql_query(
            base_query.format(lineup_ids_table), conn
=======
        catcher_df = pd.read_sql_query(
            base_query.format(catcher_table) + filter_clause, conn
>>>>>>> a6fd1184
        )

        # ``game_date`` should be identical across tables for the same ``game_pk``
        # and ``pitcher_id``. Drop duplicate instances from the right-hand
        # DataFrames before merging to avoid pandas adding suffixes that can clash
        # on subsequent merges.
<<<<<<< HEAD
        for frame in (opp_df, ctx_df, lineup_df, bp_df, lineup_ids):
=======
        for frame in (opp_df, ctx_df, lineup_df, catcher_df):
>>>>>>> a6fd1184
            if "game_date" in frame.columns:
                frame.drop(columns=["game_date"], inplace=True)

        if pitcher_df.empty:
            logger.warning("No data found in %s", pitcher_table)
            return pitcher_df

        df = pitcher_df.merge(opp_df, on=["game_pk", "pitcher_id"], how="left")
        df = df.merge(ctx_df, on=["game_pk", "pitcher_id"], how="left")
        df = df.merge(lineup_df, on=["game_pk", "pitcher_id"], how="left")
        df = df.merge(catcher_df, on=["game_pk", "pitcher_id"], how="left")

        if not bp_df.empty and not lineup_ids.empty:
            if "team" in lineup_ids.columns and "opponent_team" not in lineup_ids.columns:
                lineup_ids = lineup_ids.rename(columns={"team": "opponent_team"})
            lineup_ids = lineup_ids.merge(
                pitcher_df[["game_pk", "pitcher_id", "opponent_team"]],
                on=["game_pk", "opponent_team"],
                how="inner",
            )
            pair_merge = lineup_ids.merge(
                bp_df, on=["game_pk", "pitcher_id", "batter_id"], how="left"
            )
            numeric_cols = [
                c
                for c in bp_df.columns
                if pd.api.types.is_numeric_dtype(bp_df[c])
                and c not in {"game_pk", "pitcher_id", "batter_id"}
            ]
            if numeric_cols:
                agg_df = (
                    pair_merge.groupby(["game_pk", "pitcher_id"])[numeric_cols]
                    .mean()
                    .add_prefix("opp_batter_")
                    .reset_index()
                )
                df = df.merge(agg_df, on=["game_pk", "pitcher_id"], how="left")

        # Drop identifier columns that could leak future information before
        # any transformations are applied.
        df = df.drop(columns=[c for c in EXTRA_CAT_EXCLUDE_COLS if c in df.columns])

        # Deduplicate any columns that were suffixed during the merges
        dup_cols = [c for c in df.columns if c.endswith("_x") or c.endswith("_y")]
        for col in dup_cols:
            if col not in df.columns:
                continue
            base = col[:-2]
            alt = base + ("_y" if col.endswith("_x") else "_x")
            if base not in df.columns:
                if alt in df.columns:
                    if df[col].equals(df[alt]):
                        df = df.drop(columns=[alt])
                    else:
                        df[col] = df[col].combine_first(df[alt])
                        df = df.drop(columns=[alt])
                df = df.rename(columns={col: base})
            else:
                df = df.drop(columns=[col], errors="ignore")

        drop_ump_cols = [
            c
            for c in df.columns
            if c.startswith("1b_umpire") or c.startswith("2b_umpire") or c.startswith("3b_umpire")
        ]
        if drop_ump_cols:
            df = df.drop(columns=drop_ump_cols)
        if latest is not None:
            df = df[df["game_date"] > latest]

        # Drop columns created with window sizes not in config
        drop_cols = [
            c
            for c in df.columns
            if (m := pattern.search(c)) and m.group(1) not in valid_windows
        ]
        if drop_cols:
            df = df.drop(columns=drop_cols)

        # Drop numeric columns that would leak information. Only rolling stats
        # or explicitly whitelisted numeric columns are kept.
        allowed_numeric = set(StrikeoutModelConfig.ALLOWED_BASE_NUMERIC_COLS)
        target = StrikeoutModelConfig.TARGET_VARIABLE
        keep_cols = []
        for col in df.columns:
            if pattern.search(col):
                keep_cols.append(col)
            elif col in allowed_numeric or col == target:
                keep_cols.append(col)
            elif not pd.api.types.is_numeric_dtype(df[col]):
                keep_cols.append(col)
        df = df[keep_cols]

        numeric_cols = [c for c in df.columns if pd.api.types.is_numeric_dtype(df[c]) and c != target]
        _winsorize_columns(df, numeric_cols)
        _log_transform(df, numeric_cols)
        # Drop identifier columns entirely so they cannot be encoded or used as
        # raw features
        df = df.drop(columns=[c for c in EXTRA_CAT_EXCLUDE_COLS if c in df.columns])
        exclude_set = set(BASE_EXCLUDE_COLS).union(EXTRA_CAT_EXCLUDE_COLS)
        cat_cols = [
            c
            for c in df.columns
            if c not in exclude_set
            and not pd.api.types.is_numeric_dtype(df[c])
            and c != target
        ]
        if cat_cols:
            train_mask = df["game_date"].dt.year.isin(
                StrikeoutModelConfig.DEFAULT_TRAIN_YEARS
            )
            if not train_mask.any() or not (~train_mask).any():
                df, _ = mean_target_encode(df, cat_cols, target)
            else:
                train_df, enc_map = mean_target_encode(
                    df.loc[train_mask], cat_cols, target
                )
                test_df, _ = mean_target_encode(
                    df.loc[~train_mask], cat_cols, mapping=enc_map
                )
                df = pd.concat([train_df, test_df]).sort_index()
        if df.empty:
            logger.info("No new rows to process for %s", target_table)
            return df

        if rebuild or not table_exists(conn, target_table):
            df.to_sql(target_table, conn, if_exists="replace", index=False)
        else:
            df.to_sql(target_table, conn, if_exists="append", index=False)
        logger.info("Saved joined features to %s", target_table)
        return df<|MERGE_RESOLUTION|>--- conflicted
+++ resolved
@@ -42,12 +42,9 @@
     opp_table: str = "rolling_pitcher_vs_team",
     context_table: str = "contextual_features",
     lineup_table: str = "lineup_trends",
-<<<<<<< HEAD
     batter_history_table: str = "rolling_batter_pitcher_history",
     lineup_ids_table: str = "game_starting_lineups",
-=======
-    catcher_table: str = "rolling_catcher_defense",
->>>>>>> a6fd1184
+
     target_table: str = "model_features",
     year: int | None = None,
     rebuild: bool = False,
@@ -86,27 +83,19 @@
         lineup_df = pd.read_sql_query(
             base_query.format(lineup_table) + filter_clause, conn
         )
-<<<<<<< HEAD
         bp_df = pd.read_sql_query(
             base_query.format(batter_history_table) + filter_clause, conn
         )
         lineup_ids = pd.read_sql_query(
             base_query.format(lineup_ids_table), conn
-=======
-        catcher_df = pd.read_sql_query(
-            base_query.format(catcher_table) + filter_clause, conn
->>>>>>> a6fd1184
         )
 
         # ``game_date`` should be identical across tables for the same ``game_pk``
         # and ``pitcher_id``. Drop duplicate instances from the right-hand
         # DataFrames before merging to avoid pandas adding suffixes that can clash
         # on subsequent merges.
-<<<<<<< HEAD
         for frame in (opp_df, ctx_df, lineup_df, bp_df, lineup_ids):
-=======
-        for frame in (opp_df, ctx_df, lineup_df, catcher_df):
->>>>>>> a6fd1184
+
             if "game_date" in frame.columns:
                 frame.drop(columns=["game_date"], inplace=True)
 
