from __future__ import annotations

import pandas as pd
from pathlib import Path

from src.utils import (
    DBConnection,
    setup_logger,
    table_exists,
    get_latest_date,
    safe_merge,
)
from src.config import DBConfig, LogConfig, StrikeoutModelConfig
from .encoding import mean_target_encode
from .selection import BASE_EXCLUDE_COLS

# Categorical columns that should be ignored when mean target encoding
EXTRA_CAT_EXCLUDE_COLS = [
    "away_pitcher_ids",
    "home_pitcher_ids",
    "scraped_timestamp",
]
import re
import numpy as np

# Maximum number of columns supported by SQLite
SQLITE_MAX_COLUMNS = 2000

logger = setup_logger("join_features", LogConfig.LOG_DIR / "join_features.log")


def _winsorize_columns(df: pd.DataFrame, cols: list[str], lower_q: float = 0.01, upper_q: float = 0.99) -> None:
    """Clip numeric columns to specified quantiles to limit outliers."""
    for col in cols:
        lower = df[col].quantile(lower_q)
        upper = df[col].quantile(upper_q)
        df[col] = df[col].clip(lower, upper)


def _log_transform(df: pd.DataFrame, cols: list[str]) -> None:
    """Apply log1p transform to positive-valued columns and store as new features."""
    for col in cols:
        if (df[col] >= 0).all() and df[col].max() > 1:
            df[f"log_{col}"] = np.log1p(df[col])


def build_model_features(
    db_path: Path | None = None,
    pitcher_table: str = "rolling_pitcher_features",
    opp_table: str = "rolling_pitcher_vs_team",
    context_table: str = "contextual_features",
    lineup_table: str = "lineup_trends",
    catcher_table: str = "rolling_catcher_defense",
    batter_history_table: str = "rolling_batter_pitcher_history",
    lineup_ids_table: str = "game_starting_lineups",

    target_table: str = "model_features",
    year: int | None = None,
    rebuild: bool = False,
) -> pd.DataFrame:
    """Join engineered feature tables into one dataset.

    Parameters
    ----------
    rebuild : bool, default False
        Drop ``target_table`` and recreate it with only the configured window
        sizes.
    """
    db_path = db_path or DBConfig.PATH

    valid_windows = {str(w) for w in StrikeoutModelConfig.WINDOW_SIZES}
    pattern = re.compile(r"_(?:mean|std|momentum)_(\d+)$")

    with DBConnection(db_path) as conn:
        if rebuild and table_exists(conn, target_table):
            conn.execute(f"DROP TABLE IF EXISTS {target_table}")
            latest = None
        else:
            latest = get_latest_date(conn, target_table, "game_date")

        base_query = "SELECT * FROM {}"
        filter_clause = f" WHERE strftime('%Y', game_date) = '{year}'" if year else ""
        pitcher_df = pd.read_sql_query(
            base_query.format(pitcher_table) + filter_clause, conn
        )
        if "game_date" in pitcher_df.columns:
            pitcher_df["game_date"] = pd.to_datetime(pitcher_df["game_date"])
        opp_df = pd.read_sql_query(base_query.format(opp_table) + filter_clause, conn)
        ctx_df = pd.read_sql_query(
            base_query.format(context_table) + filter_clause, conn
        )
        lineup_df = pd.read_sql_query(
            base_query.format(lineup_table) + filter_clause, conn
        )
        catcher_df = pd.read_sql_query(
            base_query.format(catcher_table) + filter_clause, conn
        )
        bp_df = pd.read_sql_query(
            base_query.format(batter_history_table) + filter_clause, conn
        )
        lineup_ids = pd.read_sql_query(
            base_query.format(lineup_ids_table), conn
        )

        # ``game_date`` should be identical across tables for the same ``game_pk``
        # and ``pitcher_id``. Drop duplicate instances from the right-hand
        # DataFrames before merging to avoid pandas adding suffixes that can clash
        # on subsequent merges.
        for frame in (opp_df, ctx_df, lineup_df, catcher_df, bp_df, lineup_ids):

            if "game_date" in frame.columns:
                frame.drop(columns=["game_date"], inplace=True)

        if pitcher_df.empty:
            logger.warning("No data found in %s", pitcher_table)
            return pitcher_df

        df = safe_merge(pitcher_df, opp_df, on=["game_pk", "pitcher_id"], how="left")
        df = df.drop_duplicates(subset=["game_pk", "pitcher_id"])
        df = safe_merge(df, ctx_df, on=["game_pk", "pitcher_id"], how="left")
        df = df.drop_duplicates(subset=["game_pk", "pitcher_id"])
        df = safe_merge(df, lineup_df, on=["game_pk", "pitcher_id"], how="left")
        df = df.drop_duplicates(subset=["game_pk", "pitcher_id"])
        df = safe_merge(df, catcher_df, on=["game_pk", "pitcher_id"], how="left")
        df = df.drop_duplicates(subset=["game_pk", "pitcher_id"])

        if not bp_df.empty and not lineup_ids.empty:
            if "team" in lineup_ids.columns and "opponent_team" not in lineup_ids.columns:
                lineup_ids = lineup_ids.rename(columns={"team": "opponent_team"})
            lineup_ids = safe_merge(
                lineup_ids,
                pitcher_df[["game_pk", "pitcher_id", "opponent_team"]],
                on=["game_pk", "opponent_team"],
                how="inner",
            )
            pair_merge = safe_merge(
                lineup_ids,
                bp_df,
                on=["game_pk", "pitcher_id", "batter_id"],
                how="left",
            )
            numeric_cols = [
                c
                for c in bp_df.columns
                if pd.api.types.is_numeric_dtype(bp_df[c])
                and c not in {"game_pk", "pitcher_id", "batter_id"}
            ]
            if numeric_cols:
                agg_df = (
                    pair_merge.groupby(["game_pk", "pitcher_id"])[numeric_cols]
                    .mean()
                    .add_prefix("opp_batter_")
                    .reset_index()
                )
                df = safe_merge(df, agg_df, on=["game_pk", "pitcher_id"], how="left")

        # Drop identifier columns that could leak future information before
        # any transformations are applied.
        df = df.drop(columns=[c for c in EXTRA_CAT_EXCLUDE_COLS if c in df.columns])

        # Deduplicate any columns that were suffixed during the merges
        dup_cols = [c for c in df.columns if c.endswith("_x") or c.endswith("_y")]
        for col in dup_cols:
            if col not in df.columns:
                continue
            base = col[:-2]
            alt = base + ("_y" if col.endswith("_x") else "_x")
            if base not in df.columns:
                if alt in df.columns:
                    if df[col].equals(df[alt]):
                        df = df.drop(columns=[alt])
                    else:
                        df[col] = df[col].combine_first(df[alt])
                        df = df.drop(columns=[alt])
                df = df.rename(columns={col: base})
            else:
                df = df.drop(columns=[col], errors="ignore")

        drop_ump_cols = [
            c
            for c in df.columns
            if c.startswith("1b_umpire") or c.startswith("2b_umpire") or c.startswith("3b_umpire")
        ]
        if drop_ump_cols:
            df = df.drop(columns=drop_ump_cols)
        if latest is not None:
            df = df[df["game_date"] > latest]

        # Drop columns created with window sizes not in config
        drop_cols = [
            c
            for c in df.columns
            if (m := pattern.search(c)) and m.group(1) not in valid_windows
        ]
        if drop_cols:
            df = df.drop(columns=drop_cols)

        # Drop numeric columns that would leak information. Only rolling stats
        # or explicitly whitelisted numeric columns are kept.
        allowed_numeric = set(StrikeoutModelConfig.ALLOWED_BASE_NUMERIC_COLS)
        target = StrikeoutModelConfig.TARGET_VARIABLE
        keep_cols = []
        for col in df.columns:
            if pattern.search(col):
                keep_cols.append(col)
            elif col in allowed_numeric or col == target:
                keep_cols.append(col)
            elif not pd.api.types.is_numeric_dtype(df[col]):
                keep_cols.append(col)
        df = df[keep_cols]

        numeric_cols = [c for c in df.columns if pd.api.types.is_numeric_dtype(df[c]) and c != target]
        _winsorize_columns(df, numeric_cols)
        _log_transform(df, numeric_cols)
        # Drop identifier columns entirely so they cannot be encoded or used as
        # raw features
        df = df.drop(columns=[c for c in EXTRA_CAT_EXCLUDE_COLS if c in df.columns])
        exclude_set = set(BASE_EXCLUDE_COLS).union(EXTRA_CAT_EXCLUDE_COLS)
        cat_cols = [
            c
            for c in df.columns
            if c not in exclude_set
            and not pd.api.types.is_numeric_dtype(df[c])
            and c != target
        ]
        if cat_cols:
            train_mask = df["game_date"].dt.year.isin(
                StrikeoutModelConfig.DEFAULT_TRAIN_YEARS
            )
            if not train_mask.any() or not (~train_mask).any():
                df, _ = mean_target_encode(df, cat_cols, target)
            else:
                train_df, enc_map = mean_target_encode(
                    df.loc[train_mask], cat_cols, target
                )
                test_df, _ = mean_target_encode(
                    df.loc[~train_mask], cat_cols, mapping=enc_map
                )
                df = pd.concat([train_df, test_df]).sort_index()
        if df.empty:
            logger.info("No new rows to process for %s", target_table)
            return df

<<<<<<< HEAD
        col_count = len(df.columns)
        logger.info(
            "Attempting to write %d columns to %s",
            col_count,
            target_table,
        )

        if col_count > SQLITE_MAX_COLUMNS:
            logger.error(
                "SQLite supports a maximum of %d columns, but %d were provided",
                SQLITE_MAX_COLUMNS,
                col_count,
            )
            raise ValueError(
                f"Too many columns ({col_count}) for SQLite table {target_table}"
            )

=======
        logger.info(
            "Attempting to write %d columns to %s",
            len(df.columns),
            target_table,
        )

>>>>>>> 75c9880c
        if rebuild or not table_exists(conn, target_table):
            df.to_sql(target_table, conn, if_exists="replace", index=False)
        else:
            df.to_sql(target_table, conn, if_exists="append", index=False)
        logger.info("Saved joined features to %s", target_table)
        return df<|MERGE_RESOLUTION|>--- conflicted
+++ resolved
@@ -240,8 +240,6 @@
         if df.empty:
             logger.info("No new rows to process for %s", target_table)
             return df
-
-<<<<<<< HEAD
         col_count = len(df.columns)
         logger.info(
             "Attempting to write %d columns to %s",
@@ -259,14 +257,6 @@
                 f"Too many columns ({col_count}) for SQLite table {target_table}"
             )
 
-=======
-        logger.info(
-            "Attempting to write %d columns to %s",
-            len(df.columns),
-            target_table,
-        )
-
->>>>>>> 75c9880c
         if rebuild or not table_exists(conn, target_table):
             df.to_sql(target_table, conn, if_exists="replace", index=False)
         else:
