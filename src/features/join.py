--- conflicted
+++ resolved
@@ -155,12 +155,9 @@
         numeric_cols = [c for c in df.columns if pd.api.types.is_numeric_dtype(df[c]) and c != target]
         _winsorize_columns(df, numeric_cols)
         _log_transform(df, numeric_cols)
-<<<<<<< HEAD
         # Drop identifier columns entirely so they cannot be encoded or used as
         # raw features
         df = df.drop(columns=[c for c in EXTRA_CAT_EXCLUDE_COLS if c in df.columns])
-=======
->>>>>>> 27c5d834
         exclude_set = set(BASE_EXCLUDE_COLS).union(EXTRA_CAT_EXCLUDE_COLS)
         cat_cols = [
             c
