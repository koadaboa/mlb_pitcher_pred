--- conflicted
+++ resolved
@@ -52,7 +52,6 @@
 MLB_STATS_API_BASE = "https://statsapi.mlb.com/api/v1"
 MLB_SCHEDULE_ENDPOINT = MLB_STATS_API_BASE + "/schedule"
 MLB_TRANSACTIONS_ENDPOINT = MLB_STATS_API_BASE + "/transactions"
-<<<<<<< HEAD
 # The schedule endpoint can be limited via a ``fields`` parameter.  A previous
 # attempt to enumerate nested fields inadvertently omitted required keys,
 # resulting in empty responses.  Leaving ``fields`` unset ensures the payload
@@ -61,15 +60,6 @@
 # Explicitly request probable pitchers via ``hydrate`` to guarantee the API
 # includes this information for historical dates.
 SCHEDULE_API_HYDRATE = "probablePitcher"
-=======
-# The schedule endpoint supports a ``fields`` parameter to limit returned
-# columns. The previous string attempted to manually specify nested paths but
-# inadvertently omitted the ``away`` and ``home`` keys required to access
-# probable pitcher data. This resulted in the API returning an empty schedule
-# because the fields string was invalid.  To keep the query robust, simply omit
-# the ``fields`` parameter and request the full schedule payload.
-SCHEDULE_API_FIELDS = None
->>>>>>> 8afbc3d6
 
 # Use headers similar to scrape_mlb_boxscores
 API_HEADERS = {
@@ -111,11 +101,10 @@
         "startDate": target_date_str,
         "endDate": target_date_str,
     }
-<<<<<<< HEAD
+
     if SCHEDULE_API_HYDRATE:
         params["hydrate"] = SCHEDULE_API_HYDRATE
-=======
->>>>>>> 8afbc3d6
+        
     if SCHEDULE_API_FIELDS:
         params["fields"] = SCHEDULE_API_FIELDS
     logger.debug(f"Fetching API URL: {MLB_SCHEDULE_ENDPOINT} with params: {params}")
