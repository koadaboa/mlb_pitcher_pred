--- conflicted
+++ resolved
@@ -87,21 +87,15 @@
 ) -> Dict[str, float]:
     df = load_dataset(db_path)
     train_df, _ = split_by_year(df)
-<<<<<<< HEAD
     all_features, _ = select_features(train_df, StrikeoutModelConfig.TARGET_VARIABLE)
     logger.info("Initial candidate features: %d", len(all_features))
-=======
->>>>>>> 81a5f26f
+
     features, _ = select_features(
         train_df,
         StrikeoutModelConfig.TARGET_VARIABLE,
         prune_importance=True,
         importance_threshold=StrikeoutModelConfig.IMPORTANCE_THRESHOLD,
-    )
-<<<<<<< HEAD
     logger.info("Features after importance pruning: %d", len(features))
-=======
->>>>>>> 81a5f26f
     X = train_df[features]
     y = train_df[StrikeoutModelConfig.TARGET_VARIABLE]
 
