from __future__ import annotations

import sqlite3
from pathlib import Path
from typing import Optional, Union
import logging
import re
from datetime import datetime
import pandas as pd

from src.config import DBConfig
import pandas as pd

class DBConnection:
    """Simple context manager for SQLite connections."""

    def __init__(self, db_path: Optional[Union[str, Path]] = None):
        self.db_path = Path(db_path) if db_path else Path(DBConfig.PATH)
        # ensure parent directory exists
        self.db_path.parent.mkdir(parents=True, exist_ok=True)
        self.conn: Optional[sqlite3.Connection] = None

    def __enter__(self) -> sqlite3.Connection:
        self.conn = sqlite3.connect(str(self.db_path))
        return self.conn

    def __exit__(self, exc_type, exc_val, exc_tb) -> None:
        if self.conn:
            if exc_type:
                self.conn.rollback()
            else:
                self.conn.commit()
            self.conn.close()
            self.conn = None


def ensure_dir(path: Union[str, Path]) -> Path:
    """Ensure that the directory exists and return a ``Path`` object."""
    p = Path(path)
    p.mkdir(parents=True, exist_ok=True)
    return p


def setup_logger(name: str, log_file: Optional[Union[str, Path]] = None, level: int = logging.INFO) -> logging.Logger:
    """Create and return a console/file logger with a standard format."""
    logger = logging.getLogger(name)
    logger.setLevel(level)

    formatter = logging.Formatter('%(asctime)s - %(name)s - %(levelname)s - %(message)s')

    if not any(isinstance(h, logging.StreamHandler) for h in logger.handlers):
        ch = logging.StreamHandler()
        ch.setFormatter(formatter)
        logger.addHandler(ch)

    if log_file and not any(isinstance(h, logging.FileHandler) and h.baseFilename == str(Path(log_file)) for h in logger.handlers):
        Path(log_file).parent.mkdir(parents=True, exist_ok=True)
        fh = logging.FileHandler(log_file)
        fh.setFormatter(formatter)
        logger.addHandler(fh)

    return logger


def find_latest_file(directory: Union[str, Path], pattern: str) -> Optional[Path]:
    """Return the most recent file in ``directory`` matching ``pattern``.

    The function first looks for timestamps in the filename formatted as
    ``_YYYYMMDD_HHMMSS``. If none are found it falls back to modification time.
    """
    try:
        search_dir = Path(directory)
        if not search_dir.is_dir():
            logging.error("Directory not found: %s", search_dir)
            return None

        files = list(search_dir.glob(pattern))
        if not files:
            logging.info("No files found matching pattern '%s' in %s", pattern, search_dir)
            return None

        latest = None
        latest_ts = 0.0
        ts_re = re.compile(r"_(\d{8}_\d{6})\.")
        for f in files:
            m = ts_re.search(f.name)
            if m:
                try:
                    ts = datetime.strptime(m.group(1), "%Y%m%d_%H%M%S").timestamp()
                    if ts > latest_ts:
                        latest_ts = ts
                        latest = f
                except ValueError:
                    logging.warning("Could not parse timestamp from %s", f.name)

        if not latest:
            latest = max(files, key=lambda x: x.stat().st_mtime)

        return latest
    except Exception as exc:
        logging.error("Unexpected error in find_latest_file: %s", exc, exc_info=True)
        return None


def table_exists(conn: sqlite3.Connection, table: str) -> bool:
<<<<<<< HEAD
    """Return ``True`` if ``table`` exists in the connected SQLite database."""
=======
    """Return ``True`` if ``table`` exists in the SQLite database."""
>>>>>>> 452fdab4
    cur = conn.execute(
        "SELECT name FROM sqlite_master WHERE type='table' AND name=?", (table,)
    )
    return cur.fetchone() is not None


def get_latest_date(
    conn: sqlite3.Connection, table: str, date_col: str = "game_date"
) -> Optional[pd.Timestamp]:
<<<<<<< HEAD
    """Return the most recent ``date_col`` value from ``table`` if it exists."""
    if not table_exists(conn, table):
        return None
    cur = conn.execute(f"SELECT MAX({date_col}) FROM {table}")
    row = cur.fetchone()
    if row and row[0] is not None:
        return pd.to_datetime(row[0])
=======
    """Return the maximum ``date_col`` from ``table`` if it exists."""
    try:
        if not table_exists(conn, table):
            return None
        cur = conn.execute(f"SELECT MAX({date_col}) FROM {table}")
        row = cur.fetchone()
        if row and row[0] is not None:
            return pd.to_datetime(row[0])
    except sqlite3.Error as exc:
        logging.error("Failed reading latest date from %s: %s", table, exc)
>>>>>>> 452fdab4
    return None

<|MERGE_RESOLUTION|>--- conflicted
+++ resolved
@@ -103,11 +103,7 @@
 
 
 def table_exists(conn: sqlite3.Connection, table: str) -> bool:
-<<<<<<< HEAD
     """Return ``True`` if ``table`` exists in the connected SQLite database."""
-=======
-    """Return ``True`` if ``table`` exists in the SQLite database."""
->>>>>>> 452fdab4
     cur = conn.execute(
         "SELECT name FROM sqlite_master WHERE type='table' AND name=?", (table,)
     )
@@ -117,7 +113,6 @@
 def get_latest_date(
     conn: sqlite3.Connection, table: str, date_col: str = "game_date"
 ) -> Optional[pd.Timestamp]:
-<<<<<<< HEAD
     """Return the most recent ``date_col`` value from ``table`` if it exists."""
     if not table_exists(conn, table):
         return None
@@ -125,17 +120,5 @@
     row = cur.fetchone()
     if row and row[0] is not None:
         return pd.to_datetime(row[0])
-=======
-    """Return the maximum ``date_col`` from ``table`` if it exists."""
-    try:
-        if not table_exists(conn, table):
-            return None
-        cur = conn.execute(f"SELECT MAX({date_col}) FROM {table}")
-        row = cur.fetchone()
-        if row and row[0] is not None:
-            return pd.to_datetime(row[0])
-    except sqlite3.Error as exc:
-        logging.error("Failed reading latest date from %s: %s", table, exc)
->>>>>>> 452fdab4
     return None
 
