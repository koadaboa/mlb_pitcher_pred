from __future__ import annotations

import os
import sqlite3
from pathlib import Path
from typing import Optional, Union, Dict, Tuple
import logging
import re
from datetime import datetime
import pandas as pd

from src.config import DBConfig

class DBConnection:
    """Simple context manager for SQLite connections."""

    def __init__(self, db_path: Optional[Union[str, Path]] = None):
        self.db_path = Path(db_path) if db_path else Path(DBConfig.PATH)
        # ensure parent directory exists
        self.db_path.parent.mkdir(parents=True, exist_ok=True)
        self.conn: Optional[sqlite3.Connection] = None

    def __enter__(self) -> sqlite3.Connection:
        self.conn = sqlite3.connect(str(self.db_path))
        return self.conn

    def __exit__(self, exc_type, exc_val, exc_tb) -> None:
        if self.conn:
            if exc_type:
                self.conn.rollback()
            else:
                self.conn.commit()
            self.conn.close()
            self.conn = None


def ensure_dir(path: Union[str, Path]) -> Path:
    """Ensure that the directory exists and return a ``Path`` object."""
    p = Path(path)
    p.mkdir(parents=True, exist_ok=True)
    return p


<<<<<<< HEAD
def setup_logger(
    name: str, log_file: Optional[Union[str, Path]] = None,
    level: int = logging.WARNING,
) -> logging.Logger:
    """Create and return a console/file logger with a standard format.

    The level defaults to ``WARNING`` but can be overridden via the
    ``LOG_LEVEL`` environment variable.
    """
    env_level = os.getenv("LOG_LEVEL")
    if env_level:
        level = getattr(logging, env_level.upper(), level)

=======
# Simple in-memory cache for DataFrames loaded from SQLite
_table_cache: Dict[Tuple[str, str, Optional[int]], pd.DataFrame] = {}


def load_table_cached(
    db_path: Union[str, Path],
    table_name: str,
    year: int | None = None,
    rebuild: bool = False,
) -> pd.DataFrame:
    """Return a DataFrame from ``table_name`` using a cache for efficiency."""

    key = (str(Path(db_path)), table_name, year)
    if rebuild:
        _table_cache.pop(key, None)
    if key not in _table_cache:
        query = f"SELECT * FROM {table_name}"
        if year is not None:
            query += f" WHERE strftime('%Y', game_date) = '{year}'"
        with DBConnection(db_path) as conn:
            _table_cache[key] = pd.read_sql_query(query, conn)
    return _table_cache[key].copy()


def setup_logger(name: str, log_file: Optional[Union[str, Path]] = None, level: int = logging.INFO) -> logging.Logger:
    """Create and return a console/file logger with a standard format."""
>>>>>>> 2173a843
    logger = logging.getLogger(name)
    logger.setLevel(level)

    formatter = logging.Formatter('%(asctime)s - %(name)s - %(levelname)s - %(message)s')

    if not any(isinstance(h, logging.StreamHandler) for h in logger.handlers):
        ch = logging.StreamHandler()
        ch.setFormatter(formatter)
        logger.addHandler(ch)

    if log_file and not any(isinstance(h, logging.FileHandler) and h.baseFilename == str(Path(log_file)) for h in logger.handlers):
        Path(log_file).parent.mkdir(parents=True, exist_ok=True)
        fh = logging.FileHandler(log_file)
        fh.setFormatter(formatter)
        logger.addHandler(fh)

    return logger


def find_latest_file(directory: Union[str, Path], pattern: str) -> Optional[Path]:
    """Return the most recent file in ``directory`` matching ``pattern``.

    The function first looks for timestamps in the filename formatted as
    ``_YYYYMMDD_HHMMSS``. If none are found it falls back to modification time.
    """
    try:
        search_dir = Path(directory)
        if not search_dir.is_dir():
            logging.error("Directory not found: %s", search_dir)
            return None

        files = list(search_dir.glob(pattern))
        if not files:
            logging.info("No files found matching pattern '%s' in %s", pattern, search_dir)
            return None

        latest = None
        latest_ts = 0.0
        ts_re = re.compile(r"_(\d{8}_\d{6})\.")
        for f in files:
            m = ts_re.search(f.name)
            if m:
                try:
                    ts = datetime.strptime(m.group(1), "%Y%m%d_%H%M%S").timestamp()
                    if ts > latest_ts:
                        latest_ts = ts
                        latest = f
                except ValueError:
                    logging.warning("Could not parse timestamp from %s", f.name)

        if not latest:
            latest = max(files, key=lambda x: x.stat().st_mtime)

        return latest
    except Exception as exc:
        logging.error("Unexpected error in find_latest_file: %s", exc, exc_info=True)
        return None


def table_exists(conn: sqlite3.Connection, table: str) -> bool:
    """Return ``True`` if ``table`` exists in the connected SQLite database."""
    cur = conn.execute(
        "SELECT name FROM sqlite_master WHERE type='table' AND name=?", (table,)
    )
    return cur.fetchone() is not None


def get_latest_date(
    conn: sqlite3.Connection, table: str, date_col: str = "game_date"
) -> Optional[pd.Timestamp]:
    """Return the most recent ``date_col`` value from ``table`` if it exists."""
    if not table_exists(conn, table):
        return None
    cur = conn.execute(f"SELECT MAX({date_col}) FROM {table}")
    row = cur.fetchone()
    if row and row[0] is not None:
        return pd.to_datetime(row[0])
    return None


def deduplicate_columns(df: pd.DataFrame) -> pd.DataFrame:
    """Remove pandas merge suffixes and resolve duplicate columns.

    Repeated merges can produce columns with nested ``_x``/``_y`` suffixes
    (e.g. ``foo_x_y``). This function consolidates such variants by stripping the
    suffixes and merging values.
    """

    import re

    pattern = re.compile(r"(?:_x|_y)+$")
    groups: dict[str, list[str]] = {}
    for col in list(df.columns):
        base = re.sub(pattern, "", col)
        groups.setdefault(base, []).append(col)

    for base, cols in groups.items():
        if len(cols) == 1:
            col = cols[0]
            if col != base:
                df = df.rename(columns={col: base})
            continue

        main = base if base in cols else cols[0]
        for col in cols:
            if col == main:
                continue
            df[main] = df[main].combine_first(df[col])
            df = df.drop(columns=[col])
        if main != base:
            df = df.rename(columns={main: base})

    return df


def safe_merge(
    left: pd.DataFrame,
    right: pd.DataFrame,
    *args,
    **kwargs,
) -> pd.DataFrame:
    """Merge two ``DataFrame`` objects and remove any duplicate columns."""

    left = deduplicate_columns(left)
    right = deduplicate_columns(right)
    merged = left.merge(right, *args, **kwargs)
    merged = deduplicate_columns(merged)
    return merged

<|MERGE_RESOLUTION|>--- conflicted
+++ resolved
@@ -40,8 +40,6 @@
     p.mkdir(parents=True, exist_ok=True)
     return p
 
-
-<<<<<<< HEAD
 def setup_logger(
     name: str, log_file: Optional[Union[str, Path]] = None,
     level: int = logging.WARNING,
@@ -55,34 +53,6 @@
     if env_level:
         level = getattr(logging, env_level.upper(), level)
 
-=======
-# Simple in-memory cache for DataFrames loaded from SQLite
-_table_cache: Dict[Tuple[str, str, Optional[int]], pd.DataFrame] = {}
-
-
-def load_table_cached(
-    db_path: Union[str, Path],
-    table_name: str,
-    year: int | None = None,
-    rebuild: bool = False,
-) -> pd.DataFrame:
-    """Return a DataFrame from ``table_name`` using a cache for efficiency."""
-
-    key = (str(Path(db_path)), table_name, year)
-    if rebuild:
-        _table_cache.pop(key, None)
-    if key not in _table_cache:
-        query = f"SELECT * FROM {table_name}"
-        if year is not None:
-            query += f" WHERE strftime('%Y', game_date) = '{year}'"
-        with DBConnection(db_path) as conn:
-            _table_cache[key] = pd.read_sql_query(query, conn)
-    return _table_cache[key].copy()
-
-
-def setup_logger(name: str, log_file: Optional[Union[str, Path]] = None, level: int = logging.INFO) -> logging.Logger:
-    """Create and return a console/file logger with a standard format."""
->>>>>>> 2173a843
     logger = logging.getLogger(name)
     logger.setLevel(level)
 
