--- conflicted
+++ resolved
@@ -25,12 +25,8 @@
 # Log progress after this many games have been processed
 LOG_EVERY_N = 100
 
-<<<<<<< HEAD
 # Number of worker processes for parallel aggregation
 MAX_WORKERS = os.cpu_count() or 1
-
-=======
->>>>>>> 1bc3c71c
 
 def filter_starting_pitchers(conn) -> pd.DataFrame:
     """Return game_pk/pitcher combos likely representing true starters."""
@@ -52,8 +48,6 @@
     q = "SELECT * FROM statcast_pitchers WHERE game_pk = ? AND pitcher = ?"
     return pd.read_sql_query(q, conn, params=(game_pk, pitcher))
 
-
-<<<<<<< HEAD
 def process_game(args: tuple[int, int, Path]) -> Optional[Dict]:
     """Worker helper to load a single game and compute features."""
     game_pk, pitcher, db_path = args
@@ -63,9 +57,6 @@
             return None
         return compute_features(df)
 
-
-=======
->>>>>>> 1bc3c71c
 def compute_features(df: pd.DataFrame) -> Dict:
     df = df.sort_values(["at_bat_number", "pitch_number"])
     first_row = df.iloc[0]
@@ -128,7 +119,6 @@
     with DBConnection(db_path) as conn:
         starters = filter_starting_pitchers(conn)
         total_games = len(starters)
-<<<<<<< HEAD
 
     tasks: Iterable[tuple[int, int, Path]] = (
         (game_pk, pitcher, db_path) for game_pk, pitcher in starters.itertuples(index=False)
@@ -148,7 +138,6 @@
             conn,
             index=False,
             if_exists="replace",
-=======
         result_rows = []
         for i, (game_pk, pitcher) in enumerate(
             starters.itertuples(index=False), start=1
@@ -163,7 +152,6 @@
         game_df = pd.DataFrame(result_rows)
         game_df.to_sql(
             "game_level_starting_pitchers", conn, index=False, if_exists="replace"
->>>>>>> 1bc3c71c
         )
     return game_df
 
