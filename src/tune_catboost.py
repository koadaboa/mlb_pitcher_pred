--- conflicted
+++ resolved
@@ -94,7 +94,7 @@
 ) -> Dict[str, float]:
     df = load_dataset(db_path)
     train_df, _ = split_by_year(df)
-<<<<<<< HEAD
+
     numeric_features, _ = select_features(
         train_df,
         StrikeoutModelConfig.TARGET_VARIABLE,
@@ -102,9 +102,7 @@
         importance_threshold=StrikeoutModelConfig.IMPORTANCE_THRESHOLD,
         importance_method="lightgbm",
     )
-=======
-    numeric_features, _ = select_features(train_df, StrikeoutModelConfig.TARGET_VARIABLE)
->>>>>>> b5c4d6ad
+
     logger.info("Using %d numeric features", len(numeric_features))
     cat_cols = [
         c
