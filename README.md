# MLB Pitcher Strikeout Prediction Model

This project aims to predict the number of strikeouts a Major League Baseball (MLB) pitcher will record in a given game using a combination of Statcast and MLB API data. The final goal is to create a highly performant machine learning model trained with LightGBM, suitable for applications like betting, fantasy sports, and general predictive analytics.

## Project Overview

* **Data Sources:**

  * `pybaseball` for Statcast data (pitch-level stats)
  * MLB Stats API for box scores and scheduling metadata
* **Data Pipeline:** Fully automated data-fetching and preprocessing pipeline
* **Current Focus:** Aggregation, feature engineering, and LightGBM model training

## Tables & Schemas

### `statcast_pitchers`

Contains granular pitch-level data from the pitcher's perspective. Columns:

```
['pitch_type', 'game_date', 'release_speed', 'release_pos_x', 'release_pos_z', 'player_name', 'batter', 'pitcher', 'events', 'description', 'spin_dir', 'spin_rate_deprecated', 'break_angle_deprecated', 'break_length_deprecated', 'zone', 'des', 'game_type', 'stand', 'p_throws', 'home_team', 'away_team', 'type', 'hit_location', 'bb_type', 'balls', 'strikes', 'game_year', 'pfx_x', 'pfx_z', 'plate_x', 'plate_z', 'on_3b', 'on_2b', 'on_1b', 'outs_when_up', 'inning', 'inning_topbot', 'hc_x', 'hc_y', 'tfs_deprecated', 'tfs_zulu_deprecated', 'umpire', 'sv_id', 'vx0', 'vy0', 'vz0', 'ax', 'ay', 'az', 'sz_top', 'sz_bot', 'hit_distance_sc', 'launch_speed', 'launch_angle', 'effective_speed', 'release_spin_rate', 'release_extension', 'game_pk', 'fielder_2', 'fielder_3', 'fielder_4', 'fielder_5', 'fielder_6', 'fielder_7', 'fielder_8', 'fielder_9', 'release_pos_y', 'estimated_ba_using_speedangle', 'estimated_woba_using_speedangle', 'woba_value', 'woba_denom', 'babip_value', 'iso_value', 'launch_speed_angle', 'at_bat_number', 'pitch_number', 'pitch_name', 'home_score', 'away_score', 'bat_score', 'fld_score', 'post_away_score', 'post_home_score', 'post_bat_score', 'post_fld_score', 'if_fielding_alignment', 'of_fielding_alignment', 'spin_axis', 'delta_home_win_exp', 'delta_run_exp', 'bat_speed', 'swing_length', 'estimated_slg_using_speedangle', 'delta_pitcher_run_exp', 'hyper_speed', 'home_score_diff', 'bat_score_diff', 'home_win_exp', 'bat_win_exp', 'age_pit_legacy', 'age_bat_legacy', 'age_pit', 'age_bat', 'n_thruorder_pitcher', 'n_priorpa_thisgame_player_at_bat', 'pitcher_days_since_prev_game', 'batter_days_since_prev_game', 'pitcher_days_until_next_game', 'batter_days_until_next_game', 'api_break_z_with_gravity', 'api_break_x_arm', 'api_break_x_batter_in', 'arm_angle', 'pitcher_id', 'season']
```

### `statcast_batters`

Contains similar data to `statcast_pitchers` but from the batter's point of view. Columns:

```
['pitch_type', 'game_date', 'release_speed', 'release_pos_x', 'release_pos_z', 'player_name', 'batter', 'pitcher', 'events', 'description', 'spin_dir', 'spin_rate_deprecated', 'break_angle_deprecated', 'break_length_deprecated', 'zone', 'des', 'game_type', 'stand', 'p_throws', 'home_team', 'away_team', 'type', 'hit_location', 'bb_type', 'balls', 'strikes', 'game_year', 'pfx_x', 'pfx_z', 'plate_x', 'plate_z', 'on_3b', 'on_2b', 'on_1b', 'outs_when_up', 'inning', 'inning_topbot', 'hc_x', 'hc_y', 'tfs_deprecated', 'tfs_zulu_deprecated', 'umpire', 'sv_id', 'vx0', 'vy0', 'vz0', 'ax', 'ay', 'az', 'sz_top', 'sz_bot', 'hit_distance_sc', 'launch_speed', 'launch_angle', 'effective_speed', 'release_spin_rate', 'release_extension', 'game_pk', 'fielder_2', 'fielder_3', 'fielder_4', 'fielder_5', 'fielder_6', 'fielder_7', 'fielder_8', 'fielder_9', 'release_pos_y', 'estimated_ba_using_speedangle', 'estimated_woba_using_speedangle', 'woba_value', 'woba_denom', 'babip_value', 'iso_value', 'launch_speed_angle', 'at_bat_number', 'pitch_number', 'pitch_name', 'home_score', 'away_score', 'bat_score', 'fld_score', 'post_away_score', 'post_home_score', 'post_bat_score', 'post_fld_score', 'if_fielding_alignment', 'of_fielding_alignment', 'spin_axis', 'delta_home_win_exp', 'delta_run_exp', 'bat_speed', 'swing_length', 'estimated_slg_using_speedangle', 'delta_pitcher_run_exp', 'hyper_speed', 'home_score_diff', 'bat_score_diff', 'home_win_exp', 'bat_win_exp', 'age_pit_legacy', 'age_bat_legacy', 'age_pit', 'age_bat', 'n_thruorder_pitcher', 'n_priorpa_thisgame_player_at_bat', 'pitcher_days_since_prev_game', 'batter_days_since_prev_game', 'pitcher_days_until_next_game', 'batter_days_until_next_game', 'api_break_z_with_gravity', 'api_break_x_arm', 'api_break_x_batter_in', 'arm_angle', 'season']
```

### `mlb_boxscores`

Includes metadata for each game such as:

```
['game_pk', 'game_date', 'away_team', 'home_team', 'game_number', 'double_header', 'away_pitcher_ids', 'home_pitcher_ids', 'hp_umpire', '1b_umpire', '2b_umpire', '3b_umpire', 'weather', 'temp', 'wind', 'elevation', 'dayNight', 'first_pitch', 'scraped_timestamp']
```

### `game_level_starting_pitchers`

Aggregated per-game stats for starting pitchers only. Rows are filtered from `statcast_pitchers` using the first pitch of each team in a game and requiring at least 3 innings pitched or 50 total pitches.

```text
['game_pk', 'pitcher_id', 'pitching_team', 'opponent_team', 'innings_pitched', 'pitches', 'strikeouts', 'swinging_strike_rate', 'first_pitch_strike_rate', 'fastball_pct', 'fastball_then_breaking_rate']
```
### `game_level_batters_vs_starters`

Aggregated per-game stats for each batter against their opponent's starting pitcher. Data is filtered from `statcast_batters` using pitches thrown only by the starting pitcher determined from `statcast_pitchers`.


```text
['game_pk', 'batter_id', 'pitcher_id', 'pitching_team', 'opponent_team', 'plate_appearances', 'at_bats', 'pitches', 'swings', 'whiffs', 'whiff_rate', 'called_strike_rate', 'strikeouts', 'strikeout_rate', 'strikeout_rate_behind', 'strikeout_rate_ahead', 'hits', 'singles', 'doubles', 'triples', 'home_runs', 'walks', 'hbp', 'avg', 'obp', 'slugging', 'ops', 'woba']
```

### `game_level_team_batting`

Aggregated per-game batting stats for each team facing the opponent's starting pitcher. Built from `game_level_batters_vs_starters` by summing the rows for all hitters on the same team.

```text
['game_pk', 'pitching_team', 'opponent_team', 'bat_plate_appearances', 'bat_at_bats', 'bat_pitches', 'bat_swings', 'bat_whiffs', 'bat_whiff_rate', 'bat_called_strike_rate', 'bat_strikeouts', 'bat_strikeout_rate', 'bat_strikeout_rate_behind', 'bat_strikeout_rate_ahead', 'bat_hits', 'bat_singles', 'bat_doubles', 'bat_triples', 'bat_home_runs', 'bat_walks', 'bat_hbp', 'bat_avg', 'bat_obp', 'bat_slugging', 'bat_ops', 'bat_woba']
```

### `game_level_matchup_stats`

Joins `game_level_starting_pitchers` with `game_level_team_batting` so each row represents one pitcher/team matchup for a game. Contains all pitcher metrics along with the aggregated opponent batting features.
### `rolling_pitcher_features`

Derived from `game_level_starting_pitchers`, this table contains rolling-window
statistics for each pitcher. For every numeric metric we compute prior-game
means, extrema, standard deviations and linear trend slopes over the window
sizes defined in `StrikeoutModelConfig.WINDOW_SIZES`. Momentum features capture
the difference between the current game value and the previous rolling mean.
All calculations use a one-game shift to avoid any data that occurs after the
game begins.

### `rolling_pitcher_vs_team`

Rolling-window statistics for each pitcher against a specific opponent. These
features are computed from `game_level_matchup_details` and capture how a
pitcher has performed historically versus that team.

### `contextual_features`

Adds rolling averages for game context variables. Umpire- and weather-specific
trends are aggregated alongside stadium information based on the home team. Raw
weather values such as temperature, wind speed and park elevation are also
included for each game.

<<<<<<< HEAD
### `model_features`

Joined dataset containing all engineered features ready for model training.

=======
>>>>>>> e56cf67e

## Pipeline Structure


1. **Data Fetching**

   * Pulls recent data from both Statcast and the MLB API
   * Stores raw data in SQLite tables

2. **Aggregation & Feature Engineering**

   * Aggregate pitch-level data to game-level stats per pitcher
   * Feature examples: rolling averages, pitch mix %, rest days, weather, batter quality, etc.

3. **Model Training**

   * Predict target: strikeouts (`K`) in a game
   * Model: LightGBM with hyperparameter tuning
   * Evaluation metrics: MAE, RMSE, R^2

## Tools & Tech

* Python
* `pybaseball`, `requests` (for data fetching)
* SQLite (data storage)
* Pandas, NumPy (data processing)
* LightGBM (modeling)

### Logging

Logs are written to the `logs/` directory using the helper in `src.utils`.
`create_starting_pitcher_table.py` now reports how many potential starters were
found and prints progress every 100 games to `logs/create_starting_pitcher_table.log`.

The script also leverages all available CPU cores to process games in parallel,
dramatically reducing runtime on multi-core machines.

### Multi-core Usage

`create_starting_pitcher_table.py` launches one process per CPU by default. If
you want to limit the number of workers, set the `MAX_WORKERS` environment
variable before running the script:

```bash
MAX_WORKERS=4 python -m src.create_starting_pitcher_table
```

### Running Feature Engineering

Execute all feature builders and produce the `model_features` table:

```bash
python -m src.scripts.run_feature_engineering --db-path path/to/pitcher_stats.db
```

## Next Steps

* Train baseline model and evaluate performance
* Explore feature importance using SHAP values
* Add model monitoring & alerting for production use

## How to Contribute

Interested in contributing? Please open an issue or submit a PR.

## License

This project is currently private. Licensing terms TBD upon release.

---

Feel free to reach out with any questions or suggestions!<|MERGE_RESOLUTION|>--- conflicted
+++ resolved
@@ -87,13 +87,9 @@
 weather values such as temperature, wind speed and park elevation are also
 included for each game.
 
-<<<<<<< HEAD
 ### `model_features`
 
 Joined dataset containing all engineered features ready for model training.
-
-=======
->>>>>>> e56cf67e
 
 ## Pipeline Structure
 
