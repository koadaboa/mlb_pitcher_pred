--- conflicted
+++ resolved
@@ -87,13 +87,6 @@
 weather values such as temperature, wind speed and park elevation are also
 included for each game.
 
-<<<<<<< HEAD
-=======
-### `model_features`
-
-Joined dataset containing all engineered features ready for model training.
->>>>>>> 1729f460
-
 ## Pipeline Structure
 
 
