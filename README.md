--- conflicted
+++ resolved
@@ -10,11 +10,7 @@
 
 1.  **Data Fetching:** Retrieves raw data (Statcast, schedules, team stats, umpire assignments) using `pybaseball`, scrapes starting lineups from the MLB Stats API, and also scrapes umpires from ESPN.
 2.  **Data Aggregation:** Processes pitch-level Statcast data into game-level summaries for pitchers and batters.
-<<<<<<< HEAD
 3.  **Feature Engineering:** Calculates numerous features based on historical performance, including rolling averages for pitchers, opponents, ballparks, and umpires, pitcher rest days, and additional context metrics such as pitches per inning, high‑leverage usage, and two‑strike/three‑ball rates.
-=======
-3.  **Feature Engineering:** Calculates numerous features based on historical performance, including rolling averages for pitchers, opponents, ballparks, and umpires, as well as pitcher rest days. Recent updates add location and release point metrics such as `avg_plate_x`, `avg_plate_z`, `avg_release_pos_x`, `avg_release_pos_y`, and `avg_release_pos_z` to the feature set.
->>>>>>> 8a58b0b5
 4.  **Model Training:** Trains a LightGBM model (using Poisson regression) on the historical features, incorporating feature selection and hyperparameter tuning (Optuna).
 5.  **Prediction:** Uses the trained model and newly generated features to predict strikeouts for upcoming games.
 
