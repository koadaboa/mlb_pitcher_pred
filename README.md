# MLB Pitcher Strikeout Prediction Model

This project aims to predict the number of strikeouts a Major League Baseball (MLB) pitcher will record in a given game using a combination of Statcast and MLB API data. The final goal is to create a highly performant machine learning model trained with LightGBM, suitable for applications like betting, fantasy sports, and general predictive analytics.

## Project Overview

* **Data Sources:**

  * `pybaseball` for Statcast data (pitch-level stats)
  * MLB Stats API for box scores and scheduling metadata
* **Data Pipeline:** Fully automated data-fetching and preprocessing pipeline
* **Current Focus:** Aggregation, feature engineering, and LightGBM model training

## Tables & Schemas

### `statcast_pitchers`

Contains granular pitch-level data from the pitcher's perspective. Columns:

```
['pitch_type', 'game_date', 'release_speed', 'release_pos_x', 'release_pos_z', 'player_name', 'batter', 'pitcher', 'events', 'description', 'spin_dir', 'spin_rate_deprecated', 'break_angle_deprecated', 'break_length_deprecated', 'zone', 'des', 'game_type', 'stand', 'p_throws', 'home_team', 'away_team', 'type', 'hit_location', 'bb_type', 'balls', 'strikes', 'game_year', 'pfx_x', 'pfx_z', 'plate_x', 'plate_z', 'on_3b', 'on_2b', 'on_1b', 'outs_when_up', 'inning', 'inning_topbot', 'hc_x', 'hc_y', 'tfs_deprecated', 'tfs_zulu_deprecated', 'umpire', 'sv_id', 'vx0', 'vy0', 'vz0', 'ax', 'ay', 'az', 'sz_top', 'sz_bot', 'hit_distance_sc', 'launch_speed', 'launch_angle', 'effective_speed', 'release_spin_rate', 'release_extension', 'game_pk', 'fielder_2', 'fielder_3', 'fielder_4', 'fielder_5', 'fielder_6', 'fielder_7', 'fielder_8', 'fielder_9', 'release_pos_y', 'estimated_ba_using_speedangle', 'estimated_woba_using_speedangle', 'woba_value', 'woba_denom', 'babip_value', 'iso_value', 'launch_speed_angle', 'at_bat_number', 'pitch_number', 'pitch_name', 'home_score', 'away_score', 'bat_score', 'fld_score', 'post_away_score', 'post_home_score', 'post_bat_score', 'post_fld_score', 'if_fielding_alignment', 'of_fielding_alignment', 'spin_axis', 'delta_home_win_exp', 'delta_run_exp', 'bat_speed', 'swing_length', 'estimated_slg_using_speedangle', 'delta_pitcher_run_exp', 'hyper_speed', 'home_score_diff', 'bat_score_diff', 'home_win_exp', 'bat_win_exp', 'age_pit_legacy', 'age_bat_legacy', 'age_pit', 'age_bat', 'n_thruorder_pitcher', 'n_priorpa_thisgame_player_at_bat', 'pitcher_days_since_prev_game', 'batter_days_since_prev_game', 'pitcher_days_until_next_game', 'batter_days_until_next_game', 'api_break_z_with_gravity', 'api_break_x_arm', 'api_break_x_batter_in', 'arm_angle', 'pitcher_id', 'season']
```

### `statcast_batters`

Contains similar data to `statcast_pitchers` but from the batter's point of view. Columns:

```
['pitch_type', 'game_date', 'release_speed', 'release_pos_x', 'release_pos_z', 'player_name', 'batter', 'pitcher', 'events', 'description', 'spin_dir', 'spin_rate_deprecated', 'break_angle_deprecated', 'break_length_deprecated', 'zone', 'des', 'game_type', 'stand', 'p_throws', 'home_team', 'away_team', 'type', 'hit_location', 'bb_type', 'balls', 'strikes', 'game_year', 'pfx_x', 'pfx_z', 'plate_x', 'plate_z', 'on_3b', 'on_2b', 'on_1b', 'outs_when_up', 'inning', 'inning_topbot', 'hc_x', 'hc_y', 'tfs_deprecated', 'tfs_zulu_deprecated', 'umpire', 'sv_id', 'vx0', 'vy0', 'vz0', 'ax', 'ay', 'az', 'sz_top', 'sz_bot', 'hit_distance_sc', 'launch_speed', 'launch_angle', 'effective_speed', 'release_spin_rate', 'release_extension', 'game_pk', 'fielder_2', 'fielder_3', 'fielder_4', 'fielder_5', 'fielder_6', 'fielder_7', 'fielder_8', 'fielder_9', 'release_pos_y', 'estimated_ba_using_speedangle', 'estimated_woba_using_speedangle', 'woba_value', 'woba_denom', 'babip_value', 'iso_value', 'launch_speed_angle', 'at_bat_number', 'pitch_number', 'pitch_name', 'home_score', 'away_score', 'bat_score', 'fld_score', 'post_away_score', 'post_home_score', 'post_bat_score', 'post_fld_score', 'if_fielding_alignment', 'of_fielding_alignment', 'spin_axis', 'delta_home_win_exp', 'delta_run_exp', 'bat_speed', 'swing_length', 'estimated_slg_using_speedangle', 'delta_pitcher_run_exp', 'hyper_speed', 'home_score_diff', 'bat_score_diff', 'home_win_exp', 'bat_win_exp', 'age_pit_legacy', 'age_bat_legacy', 'age_pit', 'age_bat', 'n_thruorder_pitcher', 'n_priorpa_thisgame_player_at_bat', 'pitcher_days_since_prev_game', 'batter_days_since_prev_game', 'pitcher_days_until_next_game', 'batter_days_until_next_game', 'api_break_z_with_gravity', 'api_break_x_arm', 'api_break_x_batter_in', 'arm_angle', 'season']
```

### `mlb_boxscores`

Includes metadata for each game such as:

```
['game_pk', 'game_date', 'away_team', 'home_team', 'game_number', 'double_header', 'away_pitcher_ids', 'home_pitcher_ids', 'hp_umpire', '1b_umpire', '2b_umpire', '3b_umpire', 'weather', 'temp', 'wind', 'elevation', 'dayNight', 'first_pitch', 'scraped_timestamp']
```

### `game_level_starting_pitchers`

Aggregated per-game stats for starting pitchers only. Rows are filtered from `statcast_pitchers` using the first pitch of each team in a game and requiring at least 3 innings pitched or 50 total pitches.

```text
['game_pk', 'pitcher_id', 'pitching_team', 'opponent_team', 'innings_pitched', 'pitches', 'strikeouts', 'swinging_strike_rate', 'first_pitch_strike_rate', 'fastball_pct', 'fastball_then_breaking_rate']
```
### `game_level_batters_vs_starters`

Aggregated per-game stats for each batter against their opponent's starting pitcher. Data is filtered from `statcast_batters` using pitches thrown only by the starting pitcher determined from `statcast_pitchers`.


```text
['game_pk', 'batter_id', 'pitcher_id', 'pitching_team', 'opponent_team', 'plate_appearances', 'at_bats', 'pitches', 'swings', 'whiffs', 'whiff_rate', 'called_strike_rate', 'strikeouts', 'strikeout_rate', 'strikeout_rate_behind', 'strikeout_rate_ahead', 'hits', 'singles', 'doubles', 'triples', 'home_runs', 'walks', 'hbp', 'avg', 'obp', 'slugging', 'ops', 'woba']
```

### `game_level_team_batting`

Aggregated per-game batting stats for each team facing the opponent's starting pitcher. Built from `game_level_batters_vs_starters` by summing the rows for all hitters on the same team.

```text
['game_pk', 'pitching_team', 'opponent_team', 'bat_plate_appearances', 'bat_at_bats', 'bat_pitches', 'bat_swings', 'bat_whiffs', 'bat_whiff_rate', 'bat_called_strike_rate', 'bat_strikeouts', 'bat_strikeout_rate', 'bat_strikeout_rate_behind', 'bat_strikeout_rate_ahead', 'bat_hits', 'bat_singles', 'bat_doubles', 'bat_triples', 'bat_home_runs', 'bat_walks', 'bat_hbp', 'bat_avg', 'bat_obp', 'bat_slugging', 'bat_ops', 'bat_woba']
```

### `game_level_matchup_stats`

Joins `game_level_starting_pitchers` with `game_level_team_batting` so each row represents one pitcher/team matchup for a game. Contains all pitcher metrics along with the aggregated opponent batting features.


## Pipeline Structure

1. **Data Fetching**

   * Pulls recent data from both Statcast and the MLB API
   * Stores raw data in SQLite tables

2. **Aggregation & Feature Engineering** (WIP)

   * Aggregate pitch-level data to game-level stats per pitcher
   * Feature examples: rolling averages, pitch mix %, rest days, weather, batter quality, etc.

3. **Model Training**

   * Predict target: strikeouts (`K`) in a game
   * Model: LightGBM with hyperparameter tuning
   * Evaluation metrics: MAE, RMSE, R^2

## Tools & Tech

* Python
* `pybaseball`, `requests` (for data fetching)
* SQLite (data storage)
* Pandas, NumPy (data processing)
* LightGBM (modeling)

### Logging

Logs are written to the `logs/` directory using the helper in `src.utils`.
`create_starting_pitcher_table.py` now reports how many potential starters were
found and prints progress every 100 games to `logs/create_starting_pitcher_table.log`.
<<<<<<< HEAD
The script also leverages all available CPU cores to process games in parallel,
dramatically reducing runtime on multi-core machines.
=======
>>>>>>> 1bc3c71c

## Next Steps

* Finalize feature aggregation logic
* Train baseline model and evaluate performance
* Add model monitoring & alerting for production use

## How to Contribute

Interested in contributing? Please open an issue or submit a PR.

## License

This project is currently private. Licensing terms TBD upon release.

---

Feel free to reach out with any questions or suggestions!<|MERGE_RESOLUTION|>--- conflicted
+++ resolved
@@ -97,11 +97,9 @@
 Logs are written to the `logs/` directory using the helper in `src.utils`.
 `create_starting_pitcher_table.py` now reports how many potential starters were
 found and prints progress every 100 games to `logs/create_starting_pitcher_table.log`.
-<<<<<<< HEAD
+
 The script also leverages all available CPU cores to process games in parallel,
 dramatically reducing runtime on multi-core machines.
-=======
->>>>>>> 1bc3c71c
 
 ## Next Steps
 
