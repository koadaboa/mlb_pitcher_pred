--- conflicted
+++ resolved
@@ -50,7 +50,6 @@
         assert cur.fetchone() is not None
         df = pd.read_sql_query("SELECT * FROM model_features", conn)
         assert len(df) == 3
-<<<<<<< HEAD
         assert any(col == "strikeouts_mean_3" for col in df.columns)
         assert all("_mean_5" not in c for c in df.columns)
 
@@ -73,8 +72,4 @@
 
     with sqlite3.connect(db_path) as conn:
         df = pd.read_sql_query("SELECT * FROM model_features", conn)
-        assert all("_mean_5" not in c for c in df.columns)
-=======
-        assert any(col.startswith("strikeouts_mean_") for col in df.columns)
-        assert not any(col.endswith("_x") or col.endswith("_y") for col in df.columns)
->>>>>>> aafb3639
+        assert all("_mean_5" not in c for c in df.columns)