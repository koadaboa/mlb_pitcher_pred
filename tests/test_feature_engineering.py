--- conflicted
+++ resolved
@@ -76,24 +76,11 @@
 
         lineup_df = pd.DataFrame(
             {
-<<<<<<< HEAD
                 "game_pk": [1, 2, 3],
                 "pitcher_id": [10, 10, 10],
                 "lineup_avg_ops": [0.72, 0.73, 0.74],
             }
         )
-=======
-                "game_pk": [1, 1, 1, 2, 2, 2, 3, 3, 3],
-                "game_date": pd.to_datetime([dates[0]] * 3 + [dates[1]] * 3 + [dates[2]] * 3),
-                "opponent_team": ["A"] * 3 + ["B"] * 3 + ["C"] * 3,
-                "batting_order": [1, 2, 3] * 3,
-                "plate_appearances": [4] * 9,
-                "strikeouts": [1, 0, 1, 2, 1, 2, 1, 1, 1],
-                "ops": [0.8, 0.75, 0.7, 0.85, 0.8, 0.78, 0.82, 0.79, 0.76],
-            }
-        )
-
->>>>>>> dd5e14d9
         lineup_df.to_sql("game_starting_lineups", conn, index=False)
     return db_path
 
@@ -249,8 +236,6 @@
         assert df.loc[1, "rest_days"] == 186
         assert df.loc[2, "rest_days"] == 7
 
-
-<<<<<<< HEAD
 def test_engineer_lineup_trends(tmp_path: Path) -> None:
     db_path = setup_test_db(tmp_path)
 
@@ -258,21 +243,4 @@
 
     with sqlite3.connect(db_path) as conn:
         df = pd.read_sql_query("SELECT * FROM lineup_trends", conn)
-        assert "lineup_avg_ops_mean_3" in df.columns
-=======
-def test_new_pitcher_metrics_in_rolling(tmp_path: Path) -> None:
-    db_path = setup_test_db(tmp_path)
-
-    engineer_pitcher_features(db_path=db_path)
-
-    with sqlite3.connect(db_path) as conn:
-        df = pd.read_sql_query("SELECT * FROM rolling_pitcher_features", conn)
-        assert "zone_pct_mean_3" in df.columns
-        assert "chase_rate_mean_3" in df.columns
-        assert "avg_launch_speed_mean_3" in df.columns
-        assert "max_launch_speed_mean_3" in df.columns
-        assert "avg_launch_angle_mean_3" in df.columns
-        assert "max_launch_angle_mean_3" in df.columns
-        assert "hard_hit_rate_mean_3" in df.columns
-        assert "barrel_rate_mean_3" in df.columns
->>>>>>> dd5e14d9
+        assert "lineup_avg_ops_mean_3" in df.columns