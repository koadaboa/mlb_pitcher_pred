import sqlite3
from pathlib import Path
import pandas as pd

from src.features import (
    engineer_pitcher_features,
    engineer_opponent_features,
    engineer_contextual_features,
    build_model_features,
)
from src.features.engineer_features import add_rolling_features
<<<<<<< HEAD
=======
from src.features.contextual import _add_group_rolling
>>>>>>> 45cb6956


def setup_test_db(tmp_path: Path) -> Path:
    db_path = tmp_path / "test.db"
    with sqlite3.connect(db_path) as conn:
        pitcher_df = pd.DataFrame(
            {
                "game_pk": [1, 2, 3],
                "game_date": pd.to_datetime(["2024-04-01", "2024-04-08", "2024-04-15"]),
                "pitcher_id": [10, 10, 10],
                "opponent_team": ["A", "B", "C"],
                "home_team": ["H1", "H1", "H2"],
                "hp_umpire": ["U1", "U1", "U2"],
                "weather": ["Sunny", "Cloudy", "Sunny"],
                "temp": [70, 65, 60],
                "wind": ["5 mph", "10 mph", "5 mph"],
                "elevation": [500, 500, 600],
                "strikeouts": [5, 6, 7],
                "pitches": [80, 85, 90],
            }
        )
        matchup_df = pitcher_df.copy()
        pitcher_df.to_sql("game_level_starting_pitchers", conn, index=False)
        matchup_df.to_sql("game_level_matchup_details", conn, index=False)
    return db_path


def test_feature_pipeline(tmp_path: Path) -> None:
    db_path = setup_test_db(tmp_path)

    engineer_pitcher_features(db_path=db_path)
    engineer_opponent_features(db_path=db_path)
    engineer_contextual_features(db_path=db_path)
    build_model_features(db_path=db_path)

    with sqlite3.connect(db_path) as conn:
        cur = conn.execute(
            "SELECT name FROM sqlite_master WHERE type='table' AND name='model_features'"
        )
        assert cur.fetchone() is not None
        df = pd.read_sql_query("SELECT * FROM model_features", conn)
        assert len(df) == 3
        assert any(col == "strikeouts_mean_3" for col in df.columns)
        assert all("_mean_5" not in c for c in df.columns)
        # ensure raw game stats are dropped
        assert "pitches" not in df.columns


def test_old_window_columns_removed(tmp_path: Path) -> None:
    """Ensure build_model_features drops stats from unsupported window sizes."""
    db_path = setup_test_db(tmp_path)

    engineer_pitcher_features(db_path=db_path)
    engineer_opponent_features(db_path=db_path)
    engineer_contextual_features(db_path=db_path)

    # Manually add a column using an old window size
    with sqlite3.connect(db_path) as conn:
        df = pd.read_sql_query("SELECT * FROM rolling_pitcher_features", conn)
        df["strikeouts_mean_5"] = 1
        df.to_sql("rolling_pitcher_features", conn, if_exists="replace", index=False)

    build_model_features(db_path=db_path)

    with sqlite3.connect(db_path) as conn:
        df = pd.read_sql_query("SELECT * FROM model_features", conn)
        assert all("_mean_5" not in c for c in df.columns)


<<<<<<< HEAD
def test_group_specific_rolling() -> None:
    df = pd.DataFrame(
        {
            "game_pk": [1, 2, 3, 4],
            "game_date": pd.to_datetime(
                ["2024-04-01", "2024-04-08", "2024-04-01", "2024-04-08"]
            ),
            "pitcher_id": [10, 10, 20, 20],
            "strikeouts": [5, 6, 7, 8],
            "pitches": [80, 90, 100, 110],
        }
    )
    result = add_rolling_features(
        df,
        group_col="pitcher_id",
        date_col="game_date",
        windows=[3],
        numeric_cols=["strikeouts"],
    )
    # First row for pitcher 20 should not include pitcher 10 data
    assert pd.isna(result.loc[2, "strikeouts_mean_3"]) or result.loc[2, "strikeouts_mean_3"] == 0


def test_log_features_added(tmp_path: Path) -> None:
    db_path = setup_test_db(tmp_path)

    engineer_pitcher_features(db_path=db_path)
    engineer_opponent_features(db_path=db_path)
    engineer_contextual_features(db_path=db_path)
    build_model_features(db_path=db_path)

    with sqlite3.connect(db_path) as conn:
        df = pd.read_sql_query("SELECT * FROM model_features", conn)
        assert any(c.startswith("log_") for c in df.columns)
=======
def test_rolling_stats_isolated_by_group() -> None:
    df = pd.DataFrame(
        {
            "game_pk": [1, 2, 3, 4],
            "game_date": pd.to_datetime([
                "2024-04-01",
                "2024-04-02",
                "2024-04-01",
                "2024-04-02",
            ]),
            "pitcher_id": [1, 1, 2, 2],
            "strikeouts": [5, 6, 7, 8],
        }
    )

    out = add_rolling_features(
        df,
        group_col="pitcher_id",
        date_col="game_date",
        windows=[2],
        numeric_cols=["strikeouts"],
    )

    assert pd.isna(out.loc[2, "strikeouts_mean_2"])
    assert out.loc[3, "strikeouts_mean_2"] == 7


def test_group_rolling_multiple_keys() -> None:
    df = pd.DataFrame(
        {
            "game_pk": [1, 2, 3, 4],
            "game_date": pd.to_datetime([
                "2024-04-01",
                "2024-04-08",
                "2024-04-01",
                "2024-04-08",
            ]),
            "pitcher_id": [10, 10, 20, 20],
            "opponent_team": ["A", "A", "B", "B"],
            "strikeouts": [5, 6, 7, 8],
        }
    )

    res = _add_group_rolling(
        df,
        ["pitcher_id", "opponent_team"],
        "game_date",
        prefix="opp_",
        windows=[2],
        n_jobs=1,
        numeric_cols=["strikeouts"],
    )

    assert pd.isna(res.loc[2, "opp_strikeouts_mean_2"])
    assert res.loc[3, "opp_strikeouts_mean_2"] == 7
>>>>>>> 45cb6956
<|MERGE_RESOLUTION|>--- conflicted
+++ resolved
@@ -9,11 +9,6 @@
     build_model_features,
 )
 from src.features.engineer_features import add_rolling_features
-<<<<<<< HEAD
-=======
-from src.features.contextual import _add_group_rolling
->>>>>>> 45cb6956
-
 
 def setup_test_db(tmp_path: Path) -> Path:
     db_path = tmp_path / "test.db"
@@ -81,8 +76,6 @@
         df = pd.read_sql_query("SELECT * FROM model_features", conn)
         assert all("_mean_5" not in c for c in df.columns)
 
-
-<<<<<<< HEAD
 def test_group_specific_rolling() -> None:
     df = pd.DataFrame(
         {
@@ -116,61 +109,4 @@
 
     with sqlite3.connect(db_path) as conn:
         df = pd.read_sql_query("SELECT * FROM model_features", conn)
-        assert any(c.startswith("log_") for c in df.columns)
-=======
-def test_rolling_stats_isolated_by_group() -> None:
-    df = pd.DataFrame(
-        {
-            "game_pk": [1, 2, 3, 4],
-            "game_date": pd.to_datetime([
-                "2024-04-01",
-                "2024-04-02",
-                "2024-04-01",
-                "2024-04-02",
-            ]),
-            "pitcher_id": [1, 1, 2, 2],
-            "strikeouts": [5, 6, 7, 8],
-        }
-    )
-
-    out = add_rolling_features(
-        df,
-        group_col="pitcher_id",
-        date_col="game_date",
-        windows=[2],
-        numeric_cols=["strikeouts"],
-    )
-
-    assert pd.isna(out.loc[2, "strikeouts_mean_2"])
-    assert out.loc[3, "strikeouts_mean_2"] == 7
-
-
-def test_group_rolling_multiple_keys() -> None:
-    df = pd.DataFrame(
-        {
-            "game_pk": [1, 2, 3, 4],
-            "game_date": pd.to_datetime([
-                "2024-04-01",
-                "2024-04-08",
-                "2024-04-01",
-                "2024-04-08",
-            ]),
-            "pitcher_id": [10, 10, 20, 20],
-            "opponent_team": ["A", "A", "B", "B"],
-            "strikeouts": [5, 6, 7, 8],
-        }
-    )
-
-    res = _add_group_rolling(
-        df,
-        ["pitcher_id", "opponent_team"],
-        "game_date",
-        prefix="opp_",
-        windows=[2],
-        n_jobs=1,
-        numeric_cols=["strikeouts"],
-    )
-
-    assert pd.isna(res.loc[2, "opp_strikeouts_mean_2"])
-    assert res.loc[3, "opp_strikeouts_mean_2"] == 7
->>>>>>> 45cb6956
+        assert any(c.startswith("log_") for c in df.columns)