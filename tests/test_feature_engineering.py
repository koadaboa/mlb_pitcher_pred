--- conflicted
+++ resolved
@@ -85,16 +85,9 @@
         assert "fastball_then_breaking_rate_mean_3" in df.columns
         assert "unique_pitch_types_mean_3" in df.columns
         assert "team_k_rate_mean_3" in df.columns
-<<<<<<< HEAD
         assert "opp_team_ops_vs_LHP_mean_3" in df.columns
         assert "opp_team_ops_vs_RHP_mean_3" in df.columns
-=======
-        assert "opp_bat_avg_mean_3" in df.columns
-        assert "opp_bat_obp_mean_3" in df.columns
-        assert "opp_bat_slugging_mean_3" in df.columns
-        assert "opp_bat_ops_mean_3" in df.columns
-        assert "opp_bat_woba_mean_3" in df.columns
->>>>>>> d056193c
+
         assert all("_mean_5" not in c for c in df.columns)
         # ensure raw game stats are dropped
         assert "pitches" not in df.columns
