import sqlite3
from pathlib import Path
import pandas as pd

from src.features import (
    engineer_pitcher_features,
    engineer_opponent_features,
    engineer_contextual_features,
    engineer_lineup_trends,
    build_model_features,
)
from src.features.engineer_features import add_rolling_features
from src.config import StrikeoutModelConfig


def setup_test_db(tmp_path: Path, cross_season: bool = False) -> Path:
    db_path = tmp_path / "test.db"
    with sqlite3.connect(db_path) as conn:
        if cross_season:
            dates = ["2023-09-28", "2024-04-01", "2024-04-08"]
        else:
            dates = ["2024-04-01", "2024-04-08", "2024-04-15"]
        pitcher_df = pd.DataFrame(
            {
                "game_pk": [1, 2, 3],
                "game_date": pd.to_datetime(dates),
                "pitcher_id": [10, 10, 10],
                "pitcher_hand": ["R", "L", "R"],
                "opponent_team": ["A", "B", "C"],
                "home_team": ["ARI", "ARI", "BOS"],
                "hp_umpire": ["U1", "U1", "U2"],
                "weather": ["Sunny", "Cloudy", "Sunny"],
                "temp": [70, 65, 60],
                "humidity": [40, 50, 55],
                "wind": ["5 mph", "10 mph", "5 mph"],
                "elevation": [500, 500, 600],
                "strikeouts": [5, 6, 7],
                "pitches": [80, 85, 90],
                "fip": [4.0, 3.5, 3.0],
                "slider_pct": [0.2, 0.25, 0.3],
                "offspeed_to_fastball_ratio": [0.5, 0.6, 0.55],
                "fastball_then_breaking_rate": [0.3, 0.4, 0.35],
                "unique_pitch_types": [3, 4, 3],
                "zone_pct": [0.5, 0.55, 0.6],
                "chase_rate": [0.2, 0.25, 0.3],
                "avg_launch_speed": [89, 90, 91],
                "max_launch_speed": [99, 100, 101],
                "avg_launch_angle": [10, 12, 15],
                "max_launch_angle": [25, 30, 35],
                "hard_hit_rate": [0.4, 0.45, 0.5],
                "barrel_rate": [0.1, 0.12, 0.15],
            }
        )
        matchup_df = pitcher_df.copy()
        matchup_df["bat_avg"] = [0.25, 0.26, 0.27]
        matchup_df["bat_obp"] = [0.32, 0.33, 0.34]
        matchup_df["bat_slugging"] = [0.40, 0.41, 0.42]
        matchup_df["bat_ops"] = [0.72, 0.74, 0.76]
        matchup_df["bat_woba"] = [0.31, 0.32, 0.33]
        pitcher_df.to_sql("game_level_starting_pitchers", conn, index=False)
        matchup_df.to_sql("game_level_matchup_details", conn, index=False)

        batter_df = pd.DataFrame(
            {
                "game_pk": [1, 2, 3],
                "pitcher_id": [10, 10, 10],
                "opponent_team": ["A", "B", "C"],
                "plate_appearances": [4, 4, 4],
                "strikeouts": [1, 2, 1],
                "ops": [0.7, 0.75, 0.72],
            }
        )
        batter_df.to_sql("game_level_batters_vs_starters", conn, index=False)

<<<<<<< HEAD
        lineup_df = pd.DataFrame(
            {
                "game_pk": [1, 1, 1, 2, 2, 2, 3, 3, 3],
                "game_date": pd.to_datetime([dates[0]] * 3 + [dates[1]] * 3 + [dates[2]] * 3),
                "opponent_team": ["A"] * 3 + ["B"] * 3 + ["C"] * 3,
                "batting_order": [1, 2, 3] * 3,
                "plate_appearances": [4] * 9,
                "strikeouts": [1, 0, 1, 2, 1, 2, 1, 1, 1],
                "ops": [0.8, 0.75, 0.7, 0.85, 0.8, 0.78, 0.82, 0.79, 0.76],
            }
        )
=======
        lineup_rows = []
        for game_pk, team in zip([1, 2, 3], ["A", "B", "C"]):
            for i in range(1, 10):
                lineup_rows.append(
                    {
                        "game_pk": game_pk,
                        "opponent_team": team,
                        "batting_order": i,
                        "batter_side": "L" if i % 2 == 0 else "R",
                        "woba": 0.3 + i * 0.005,
                        "strikeout_rate": 0.2 + i * 0.01,
                        "ops": 0.7 + i * 0.02,
                    }
                )
        lineup_df = pd.DataFrame(lineup_rows)
>>>>>>> 4b38ec5b
        lineup_df.to_sql("game_starting_lineups", conn, index=False)
    return db_path


def test_feature_pipeline(tmp_path: Path) -> None:
    db_path = setup_test_db(tmp_path)

    engineer_pitcher_features(db_path=db_path)
    engineer_opponent_features(db_path=db_path)
    engineer_contextual_features(db_path=db_path)
    engineer_lineup_trends(db_path=db_path)
    build_model_features(db_path=db_path)

    with sqlite3.connect(db_path) as conn:
        cur = conn.execute(
            "SELECT name FROM sqlite_master WHERE type='table' AND name='model_features'"
        )
        assert cur.fetchone() is not None
        df = pd.read_sql_query("SELECT * FROM model_features", conn)
        assert len(df) == 3
        assert any(col == "strikeouts_mean_3" for col in df.columns)
        assert any(col == "fip_mean_3" for col in df.columns)
        assert "slider_pct_mean_3" in df.columns
        assert "offspeed_to_fastball_ratio_mean_3" in df.columns
        assert "fastball_then_breaking_rate_mean_3" in df.columns
        assert "unique_pitch_types_mean_3" in df.columns
        assert "team_k_rate_mean_3" in df.columns
        assert "opp_lineup_woba_mean_3" in df.columns
        assert "opp_lineup_pct_left_mean_3" in df.columns
        assert "strikeouts_mean_20" in df.columns
        assert "fip_mean_100" in df.columns
        halflife = StrikeoutModelConfig.EWM_HALFLIFE
        assert f"strikeouts_ewm_{halflife}" in df.columns
        assert f"strikeouts_momentum_ewm_{halflife}" in df.columns
        assert all("_mean_77" not in c for c in df.columns)
        # ensure raw game stats are dropped
        assert "pitches" not in df.columns
        assert "fip" not in df.columns
        assert "slider_pct" not in df.columns
        assert "team_k_rate" not in df.columns
        assert "park_factor" not in df.columns
        assert "venue_humidity_mean_3" in df.columns
        assert "venue_park_factor_mean_3" in df.columns
        # encoded categorical columns should be numeric
        assert "home_team_enc" in df.columns
        assert pd.api.types.is_numeric_dtype(df["home_team_enc"])
        assert "day_of_week" in df.columns
        assert "travel_distance" in df.columns
        # ensure merge suffixes were resolved
        assert "game_date" in df.columns
        assert not any(c.endswith("_x") or c.endswith("_y") for c in df.columns)
        assert "slot1_lineup_ops_mean_3" in df.columns


def test_old_window_columns_removed(tmp_path: Path) -> None:
    """Ensure build_model_features drops stats from unsupported window sizes."""
    db_path = setup_test_db(tmp_path)

    engineer_pitcher_features(db_path=db_path)
    engineer_opponent_features(db_path=db_path)
    engineer_contextual_features(db_path=db_path)
    engineer_lineup_trends(db_path=db_path)

    # Manually add a column using an unsupported window size
    with sqlite3.connect(db_path) as conn:
        df = pd.read_sql_query("SELECT * FROM rolling_pitcher_features", conn)
        df["strikeouts_mean_77"] = 1
        df["fip_mean_77"] = 1
        df["slider_pct_mean_77"] = 1
        df.to_sql("rolling_pitcher_features", conn, if_exists="replace", index=False)

    build_model_features(db_path=db_path)

    with sqlite3.connect(db_path) as conn:
        df = pd.read_sql_query("SELECT * FROM model_features", conn)
        assert all("_mean_77" not in c for c in df.columns)


def test_group_specific_rolling() -> None:
    df = pd.DataFrame(
        {
            "game_pk": [1, 2, 3, 4],
            "game_date": pd.to_datetime(
                ["2024-04-01", "2024-04-08", "2024-04-01", "2024-04-08"]
            ),
            "pitcher_id": [10, 10, 20, 20],
            "strikeouts": [5, 6, 7, 8],
            "pitches": [80, 90, 100, 110],
        }
    )
    result = add_rolling_features(
        df,
        group_col="pitcher_id",
        date_col="game_date",
        windows=[3],
        numeric_cols=["strikeouts"],
        ewm_halflife=StrikeoutModelConfig.EWM_HALFLIFE,
    )
    # First row for pitcher 20 should not include pitcher 10 data
    assert (
        pd.isna(result.loc[2, "strikeouts_mean_3"])
        or result.loc[2, "strikeouts_mean_3"] == 0
    )
    assert f"strikeouts_ewm_{StrikeoutModelConfig.EWM_HALFLIFE}" in result.columns


def test_log_features_added(tmp_path: Path) -> None:
    db_path = setup_test_db(tmp_path)

    engineer_pitcher_features(db_path=db_path)
    engineer_opponent_features(db_path=db_path)
    engineer_contextual_features(db_path=db_path)
    engineer_lineup_trends(db_path=db_path)
    build_model_features(db_path=db_path)

    with sqlite3.connect(db_path) as conn:
        df = pd.read_sql_query("SELECT * FROM model_features", conn)
        assert any(c.startswith("log_") for c in df.columns)


def test_base_context_fields_kept(tmp_path: Path) -> None:
    """Ensure contextual stats like park_factor are retained and transformed."""
    db_path = setup_test_db(tmp_path)

    engineer_pitcher_features(db_path=db_path)
    engineer_opponent_features(db_path=db_path)
    engineer_contextual_features(db_path=db_path)
    engineer_lineup_trends(db_path=db_path)
    build_model_features(db_path=db_path)

    with sqlite3.connect(db_path) as conn:
        df = pd.read_sql_query("SELECT * FROM model_features", conn)
        assert "park_factor" in df.columns
        assert "log_park_factor" in df.columns
        assert "day_of_week" in df.columns
        assert "travel_distance" in df.columns


def test_rest_days_across_seasons(tmp_path: Path) -> None:
    db_path = setup_test_db(tmp_path, cross_season=True)

    engineer_pitcher_features(db_path=db_path)

    with sqlite3.connect(db_path) as conn:
        df = pd.read_sql_query("SELECT * FROM rolling_pitcher_features", conn)
        assert "rest_days" in df.columns
        # First start has no prior appearance
        assert pd.isna(df.loc[0, "rest_days"])
        # Cross-season gap should be calculated correctly
        assert df.loc[1, "rest_days"] == 186
        assert df.loc[2, "rest_days"] == 7


def test_new_pitcher_metrics_in_rolling(tmp_path: Path) -> None:
    db_path = setup_test_db(tmp_path)

    engineer_pitcher_features(db_path=db_path)

    with sqlite3.connect(db_path) as conn:
        df = pd.read_sql_query("SELECT * FROM rolling_pitcher_features", conn)
        assert "zone_pct_mean_3" in df.columns
        assert "chase_rate_mean_3" in df.columns
        assert "avg_launch_speed_mean_3" in df.columns
        assert "max_launch_speed_mean_3" in df.columns
        assert "avg_launch_angle_mean_3" in df.columns
        assert "max_launch_angle_mean_3" in df.columns
        assert "hard_hit_rate_mean_3" in df.columns
        assert "barrel_rate_mean_3" in df.columns<|MERGE_RESOLUTION|>--- conflicted
+++ resolved
@@ -72,7 +72,6 @@
         )
         batter_df.to_sql("game_level_batters_vs_starters", conn, index=False)
 
-<<<<<<< HEAD
         lineup_df = pd.DataFrame(
             {
                 "game_pk": [1, 1, 1, 2, 2, 2, 3, 3, 3],
@@ -84,23 +83,7 @@
                 "ops": [0.8, 0.75, 0.7, 0.85, 0.8, 0.78, 0.82, 0.79, 0.76],
             }
         )
-=======
-        lineup_rows = []
-        for game_pk, team in zip([1, 2, 3], ["A", "B", "C"]):
-            for i in range(1, 10):
-                lineup_rows.append(
-                    {
-                        "game_pk": game_pk,
-                        "opponent_team": team,
-                        "batting_order": i,
-                        "batter_side": "L" if i % 2 == 0 else "R",
-                        "woba": 0.3 + i * 0.005,
-                        "strikeout_rate": 0.2 + i * 0.01,
-                        "ops": 0.7 + i * 0.02,
-                    }
-                )
-        lineup_df = pd.DataFrame(lineup_rows)
->>>>>>> 4b38ec5b
+
         lineup_df.to_sql("game_starting_lineups", conn, index=False)
     return db_path
 
