import sqlite3
from pathlib import Path
import pandas as pd

from src.features import (
    engineer_pitcher_features,
    engineer_opponent_features,
    engineer_contextual_features,
    build_model_features,
)
from src.features.engineer_features import add_rolling_features

def setup_test_db(tmp_path: Path, cross_season: bool = False) -> Path:
    db_path = tmp_path / "test.db"
    with sqlite3.connect(db_path) as conn:
        if cross_season:
            dates = ["2023-09-28", "2024-04-01", "2024-04-08"]
        else:
            dates = ["2024-04-01", "2024-04-08", "2024-04-15"]
        pitcher_df = pd.DataFrame(
            {
                "game_pk": [1, 2, 3],
                "game_date": pd.to_datetime(dates),
                "pitcher_id": [10, 10, 10],
                "pitcher_hand": ["R", "L", "R"],
                "opponent_team": ["A", "B", "C"],
                "home_team": ["H1", "H1", "H2"],
                "hp_umpire": ["U1", "U1", "U2"],
                "weather": ["Sunny", "Cloudy", "Sunny"],
                "temp": [70, 65, 60],
                "wind": ["5 mph", "10 mph", "5 mph"],
                "elevation": [500, 500, 600],
                "strikeouts": [5, 6, 7],
                "pitches": [80, 85, 90],
                "fip": [4.0, 3.5, 3.0],
            }
        )
        matchup_df = pitcher_df.copy()
        pitcher_df.to_sql("game_level_starting_pitchers", conn, index=False)
        matchup_df.to_sql("game_level_matchup_details", conn, index=False)

        batter_df = pd.DataFrame(
            {
                "game_pk": [1, 2, 3],
                "pitcher_id": [10, 10, 10],
                "opponent_team": ["A", "B", "C"],
                "plate_appearances": [4, 4, 4],
                "strikeouts": [1, 2, 1],
            }
        )
        batter_df.to_sql("game_level_batters_vs_starters", conn, index=False)
    return db_path


def test_feature_pipeline(tmp_path: Path) -> None:
    db_path = setup_test_db(tmp_path)

    engineer_pitcher_features(db_path=db_path)
    engineer_opponent_features(db_path=db_path)
    engineer_contextual_features(db_path=db_path)
    build_model_features(db_path=db_path)

    with sqlite3.connect(db_path) as conn:
        cur = conn.execute(
            "SELECT name FROM sqlite_master WHERE type='table' AND name='model_features'"
        )
        assert cur.fetchone() is not None
        df = pd.read_sql_query("SELECT * FROM model_features", conn)
        assert len(df) == 3
<<<<<<< HEAD
        assert any(col == "strikeouts_mean_3" for col in df.columns)
        assert any(col == "fip_mean_3" for col in df.columns)
        assert all("_mean_5" not in c for c in df.columns)
=======
        assert "strikeouts_mean_3" in df.columns
        assert "strikeouts_mean_5" in df.columns
        assert "strikeouts_mean_10" in df.columns
>>>>>>> 8a4999e7
        # ensure raw game stats are dropped
        assert "pitches" not in df.columns


def test_old_window_columns_removed(tmp_path: Path) -> None:
    """Ensure build_model_features drops stats from unsupported window sizes."""
    db_path = setup_test_db(tmp_path)

    engineer_pitcher_features(db_path=db_path)
    engineer_opponent_features(db_path=db_path)
    engineer_contextual_features(db_path=db_path)

    # Manually add a column using an unsupported window size
    with sqlite3.connect(db_path) as conn:
        df = pd.read_sql_query("SELECT * FROM rolling_pitcher_features", conn)
<<<<<<< HEAD
        df["strikeouts_mean_5"] = 1
        df["fip_mean_5"] = 1
=======
        df["strikeouts_mean_99"] = 1
>>>>>>> 8a4999e7
        df.to_sql("rolling_pitcher_features", conn, if_exists="replace", index=False)

    build_model_features(db_path=db_path)

    with sqlite3.connect(db_path) as conn:
        df = pd.read_sql_query("SELECT * FROM model_features", conn)
        assert all("_mean_99" not in c for c in df.columns)

def test_group_specific_rolling() -> None:
    df = pd.DataFrame(
        {
            "game_pk": [1, 2, 3, 4],
            "game_date": pd.to_datetime(
                ["2024-04-01", "2024-04-08", "2024-04-01", "2024-04-08"]
            ),
            "pitcher_id": [10, 10, 20, 20],
            "strikeouts": [5, 6, 7, 8],
            "pitches": [80, 90, 100, 110],
        }
    )
    result = add_rolling_features(
        df,
        group_col="pitcher_id",
        date_col="game_date",
        windows=[3],
        numeric_cols=["strikeouts"],
    )
    # First row for pitcher 20 should not include pitcher 10 data
    assert pd.isna(result.loc[2, "strikeouts_mean_3"]) or result.loc[2, "strikeouts_mean_3"] == 0


def test_log_features_added(tmp_path: Path) -> None:
    db_path = setup_test_db(tmp_path)

    engineer_pitcher_features(db_path=db_path)
    engineer_opponent_features(db_path=db_path)
    engineer_contextual_features(db_path=db_path)
    build_model_features(db_path=db_path)

    with sqlite3.connect(db_path) as conn:
        df = pd.read_sql_query("SELECT * FROM model_features", conn)
        assert any(c.startswith("log_") for c in df.columns)


def test_rest_days_across_seasons(tmp_path: Path) -> None:
    db_path = setup_test_db(tmp_path, cross_season=True)

    engineer_pitcher_features(db_path=db_path)

    with sqlite3.connect(db_path) as conn:
        df = pd.read_sql_query("SELECT * FROM rolling_pitcher_features", conn)
        assert "rest_days" in df.columns
        # First start has no prior appearance
        assert pd.isna(df.loc[0, "rest_days"])
        # Cross-season gap should be calculated correctly
        assert df.loc[1, "rest_days"] == 186
        assert df.loc[2, "rest_days"] == 7<|MERGE_RESOLUTION|>--- conflicted
+++ resolved
@@ -67,15 +67,9 @@
         assert cur.fetchone() is not None
         df = pd.read_sql_query("SELECT * FROM model_features", conn)
         assert len(df) == 3
-<<<<<<< HEAD
         assert any(col == "strikeouts_mean_3" for col in df.columns)
         assert any(col == "fip_mean_3" for col in df.columns)
         assert all("_mean_5" not in c for c in df.columns)
-=======
-        assert "strikeouts_mean_3" in df.columns
-        assert "strikeouts_mean_5" in df.columns
-        assert "strikeouts_mean_10" in df.columns
->>>>>>> 8a4999e7
         # ensure raw game stats are dropped
         assert "pitches" not in df.columns
 
@@ -91,12 +85,8 @@
     # Manually add a column using an unsupported window size
     with sqlite3.connect(db_path) as conn:
         df = pd.read_sql_query("SELECT * FROM rolling_pitcher_features", conn)
-<<<<<<< HEAD
         df["strikeouts_mean_5"] = 1
         df["fip_mean_5"] = 1
-=======
-        df["strikeouts_mean_99"] = 1
->>>>>>> 8a4999e7
         df.to_sql("rolling_pitcher_features", conn, if_exists="replace", index=False)
 
     build_model_features(db_path=db_path)
