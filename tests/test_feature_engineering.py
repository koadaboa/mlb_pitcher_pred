--- conflicted
+++ resolved
@@ -93,7 +93,6 @@
         )
         lineup_df.to_sql("game_starting_lineups", conn, index=False)
 
-<<<<<<< HEAD
         catcher_df = pd.DataFrame(
             {
                 "game_pk": [1, 2, 3],
@@ -104,16 +103,6 @@
             }
         )
         catcher_df.to_sql("catcher_defense_metrics", conn, index=False)
-=======
-        injury_df = pd.DataFrame(
-            {
-                "player_id": [10],
-                "start_date": ["2024-03-20"],
-                "end_date": ["2024-03-25"],
-            }
-        )
-        injury_df.to_sql("player_injury_log", conn, index=False)
->>>>>>> 5f415dbb
     return db_path
 
 
